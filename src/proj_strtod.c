/***********************************************************************

 proj_strtod: Convert string to double, accepting underscore separators

                    Thomas Knudsen, 2017-01-17/09-19

************************************************************************

Conventionally, PROJ.4 does not honor locale settings, consistently
behaving as if LC_ALL=C.

For this to work, we have, for many years, been using other solutions
than the C standard library strtod/atof functions for converting strings
to doubles.

In the early versions of proj, iirc, a gnu version of strtod was used,
mostly to work around cases where the same system library was used for
C and Fortran linking, hence making strtod accept "D" and "d" as
exponentiation indicators, following Fortran Double Precision constant
syntax. This broke the proj angular syntax accepting a "d" to mean
"degree": 12d34'56", meaning 12 degrees 34 minutes and 56 seconds.

With an explicit MIT licence, PROJ.4 could not include GPL code any
longer, and apparently at some time, the GPL code was replaced by the
current C port of a GDAL function (in pj_strtod.c), which reads the
LC_NUMERIC setting and, behind the back of the user, momentarily changes
the conventional '.' delimiter to whatever the locale requires, then
calls the system supplied strtod.

While this requires a minimum amount of coding, it only solves one
problem, and not in a very generic way.

Another problem, I would like to see solved, is the handling of underscores
as generic delimiters. This is getting popular in a number of programming
languages (Ada, C++, C#, D, Java, Julia, Perl 5, Python, Rust, etc.
cf. e.g. https://www.python.org/dev/peps/pep-0515/), and in our case of
handling numbers being in the order of magnitude of the Earth's dimensions,
and a resolution of submillimetre, i.e. having 10 or more significant digits,
splitting the "wall of digits" into smaller chunks is of immense value.

Hence this reimplementation of strtod, which hardcodes '.' as indicator of
numeric fractions, and accepts '_' anywhere in a numerical string sequence:
So a typical northing value can be written

                            6_098_907.8250 m
rather than
                             6098907.8250 m

which, in my humble opinion, is well worth the effort.

While writing this code, I took ample inspiration from Michael Ringgaard's
strtod version over at http://www.jbox.dk/sanos/source/lib/strtod.c.html,
and Yasuhiro Matsumoto's public domain version over at
https://gist.github.com/mattn/1890186. The code below is, however, not
copied from any of the two mentioned - it is a reimplementation, and
probably suffers from its own set of bugs. So for now, it is intended
not as a replacement of pj_strtod, but only as an experimental piece of
code for use in an experimental new transformation program, cct.

************************************************************************

Thomas Knudsen, thokn@sdfe.dk, 2017-01-17/2017-09-18

************************************************************************

* Copyright (c) 2017 Thomas Knudsen & SDFE
*
* Permission is hereby granted, free of charge, to any person obtaining a
* copy of this software and associated documentation files (the "Software"),
* to deal in the Software without restriction, including without limitation
* the rights to use, copy, modify, merge, publish, distribute, sublicense,
* and/or sell copies of the Software, and to permit persons to whom the
* Software is furnished to do so, subject to the following conditions:
*
* The above copyright notice and this permission notice shall be included
* in all copies or substantial portions of the Software.
*
* THE SOFTWARE IS PROVIDED "AS IS", WITHOUT WARRANTY OF ANY KIND, EXPRESS
* OR IMPLIED, INCLUDING BUT NOT LIMITED TO THE WARRANTIES OF MERCHANTABILITY,
* FITNESS FOR A PARTICULAR PURPOSE AND NONINFRINGEMENT. IN NO EVENT SHALL
* THE AUTHORS OR COPYRIGHT HOLDERS BE LIABLE FOR ANY CLAIM, DAMAGES OR OTHER
* LIABILITY, WHETHER IN AN ACTION OF CONTRACT, TORT OR OTHERWISE, ARISING
* FROM, OUT OF OR IN CONNECTION WITH THE SOFTWARE OR THE USE OR OTHER
* DEALINGS IN THE SOFTWARE.

***********************************************************************/


#include <stdio.h> /* for strchr */
#include <string.h> /* for strchr */
#include <errno.h>
#include <ctype.h>
#include <float.h>  /* for HUGE_VAL */
#include <math.h>   /* for pow() */

double proj_strtod(const char *str, char **endptr);
double proj_atof(const char *str);


double proj_strtod(const char *str, char **endptr) {
    double number = 0, integral_part = 0;
    int exponent = 0;
    int fraction_is_nonzero = 0;
    int sign = 0;
    char *p = (char *) str;
    int n = 0;
    int num_digits_total        = 0;
    int num_digits_after_comma  = 0;
    int num_prefixed_zeros      = 0;

    if (0==str) {
        errno = EFAULT;
        if (endptr)
            *endptr = p;
        return HUGE_VAL;
    }

    /* First skip leading whitespace */
    while (isspace(*p))
        p++;

    /* Empty string? */
    if (0==*p) {
        errno = EINVAL;
        if (endptr)
            *endptr = p;
        return HUGE_VAL;
    }

    /* Then handle optional prefixed sign and skip prefix zeros */
    switch (*p) {
        case '-':
            sign = -1,  p++;   break;
        case '+':
            sign =  1,  p++;  break;
        default:
            if (isdigit(*p) || '_'==*p || '.'==*p)
                break;
            if (endptr)
                *endptr = p;
            errno = EINVAL;
            return HUGE_VAL;
    }

    /* skip prefixed zeros before '.' */
    while ('0'==*p || '_'==*p)
        p++;

    /* zero? */
    if (0==*p || 0==strchr ("0123456789eE.", *p))
        return 0;

    /* Now expect a (potentially zero-length) string of digits */
    while (isdigit(*p) || ('_'==*p)) {
        if ('_'==*p) {
            p++;
            continue;
        }
        number = number * 10. + (*p - '0');
        p++;
        num_digits_total++;
    }
    integral_part = number;

    /* Done? */
    if (0==*p) {
        if (endptr)
            *endptr = p;
        if (sign==-1)
            return -number;
        return number;
    }

    /* Do we have a fractional part? */
    if ('.'==*p) {
        p++;

        /* keep on skipping prefixed zeros (i.e. allow writing 1e-20 */
        /* as 0.00000000000000000001 without losing precision) */
        if (0==integral_part)
            while ('0'==*p || '_'==*p) {
                if ('0'==*p)
                    num_prefixed_zeros++;
                p++;
            }

        /* if the next character is nonnumeric, we have reached the end */
<<<<<<< HEAD
        if (0==*p || 0==strchr ("_0123456789eE+-", *p)) {
            if (endptr)
                *endptr = p;
            if (sign==-1)
                return -number;
            return number;
=======
        if (0==*p || 0==strchr ("0123456789eE+-", *p)) {
            if (endptr)
                *endptr = p;
            return integral_part;
>>>>>>> a69372ac
        }

        while (isdigit(*p) || '_'==*p) {
            /* Don't let pathologically long fractions destroy precision */
            if ('_'==*p || num_digits_total > 17) {
                p++;
                continue;
            }

            number = number * 10. + (*p - '0');
            if (*p!='0')
                fraction_is_nonzero = 1;
            p++;
            num_digits_total++;
            num_digits_after_comma++;
        }

        /* Avoid having long zero-tails (4321.000...000) destroy precision */
        if (fraction_is_nonzero)
            exponent = -(num_digits_after_comma + num_prefixed_zeros);
        else
            number = integral_part;
    }  /* end of fractional part */


    /* non-digit */
    if (0==num_digits_total) {
        errno = EINVAL;
        if (endptr)
            *endptr = p;
        return HUGE_VAL;
    }

    if (sign==-1)
        number = -number;

    /* Do we have an exponent part? */
    if (*p == 'e' || *p == 'E') {
        p++;
        while ('_'==*p)
            p++;
        /* Does it have a sign? */
        sign = 0;
        if ('-'==*p)
            sign = -1;
        if ('+'==*p)
            sign = +1;
        if (0==sign) {
            if (!isdigit(*p) && *p!='_') {
                if (endptr)
                    *endptr = p;
                return HUGE_VAL;
            }
        }
        else
            p++;


        /* Go on and read the exponent */
        n = 0;
        while (isdigit(*p) || '_'==*p) {
            if ('_'==*p) {
                p++;
                continue;
            }
            n = n * 10 + (*p - '0');
            p++;
        }

        if (-1==sign)
            n = -n;
        exponent += n;
    }

    if (endptr)
        *endptr = p;

    if ((exponent < DBL_MIN_EXP) || (exponent > DBL_MAX_EXP)) {
<<<<<<< HEAD
      errno = ERANGE;
      return HUGE_VAL;
=======
        errno = ERANGE;
        if (endptr)
            *endptr = p;
        return HUGE_VAL;
>>>>>>> a69372ac
    }

    /* on some platforms pow() is very slow - so don't call it if exponent is close to 0 */
    if (0==exponent)
        return number;
    if (abs (exponent) < 20) {
        double ex = 1;
        int absexp = exponent < 0? -exponent: exponent;
        while (absexp--)
            ex *= 10;
        number = exponent < 0? number / ex: number * ex;
    }
    else
        number *= pow (10, exponent);

<<<<<<< HEAD
=======
    /* Did we run into an infinity? */
    if (fabs(number) > DBL_MAX)
        errno = ERANGE;

    if (endptr)
        *endptr = p;
>>>>>>> a69372ac
    return number;
}

double proj_atof(const char *str) {
    return proj_strtod(str, (void *) 0);
}

#ifdef TEST
<<<<<<< HEAD

/* compile/run: gcc -DTEST -o proj_strtod_test proj_strtod.c  &&  proj_strtod_test */

#include <stdio.h>
#include <stdlib.h>
=======
#include <stdio.h>
>>>>>>> a69372ac
#include <string.h>

char *un_underscore (char *s) {
    static char u[1024];
    int i, m,  n;
    for (i = m = 0, n = strlen (s);  i < n;  i++) {
        if (s[i]=='_') {
            m++;
            continue;
        }
        u[i - m] = s[i];
    }
    u[n-m] = 0;
    return u;
}

int thetest (char *s, int line) {
    char *endp, *endq, *u;
    double p, q;
    int errnop, errnoq, prev_errno;

    prev_errno = errno;

    u = un_underscore (s);

    errno = 0;
    p = proj_strtod (s, &endp);
    errnop = errno;
    errno = 0;
    q = strtod (u, &endq);
    errnoq = errno;

    errno = prev_errno;

    if (q==p && 0==strcmp (endp, endq) && errnop==errnoq && 0)
        return 0;

    errno = line;
    printf ("Line: %3.3d  -  [%s] [%s]\n", line, s, u);
    printf ("proj_strtod: %2d %.17g  [%s]\n", errnop, p, endp);
    printf ("libc_strtod: %2d %.17g  [%s]\n", errnoq, q, endq);
    return 1;
}

#define test(s) thetest(s, __LINE__)

int main (int argc, char **argv) {
    double res;
    char *endptr;

    errno = 0;

    test ("1");
    test ("0");
    test ("1.");
    test ("0.");
    test ("1.0");
    test ("0.0");
    test ("1.0");
    test ("0.0");
    test ("_1.0");
    test ("_0.0");
    test ("1_.0");
    test ("0_.0");
    test ("1__.0");
    test ("0__.0");
    test ("1.__0");
    test ("0.__0");
    test ("1.0___");
    test ("0.0___");
    test ("1e2");
    test ("__123_456_789_._10_11_12");
    test ("1______");
    test ("1___e__2__");
    test ("-1");
    test ("-1.0");
    test ("-0");
    test ("-1e__-_2__rest");
    test ("0.00002");
    test ("0.00001");
    test ("-0.00002");
    test ("-0.00001");
    test ("-0.00001e-2");
    test ("-0.00001e2");
    test ("1e9999");

    /* We expect this one to differ */
    test ("0.000000000000000000000000000000000000000000000000000000000000000000000000002");

    if (errno)
        printf ("First discrepancy in line %d\n", errno);

    if (argc < 2)
        return 0;
    res =  proj_strtod (argv[1], &endptr);
    printf ("res = %20.15g. Rest = [%s],  errno = %d\n", res, endptr, (int) errno);
    return 0;
}
#endif<|MERGE_RESOLUTION|>--- conflicted
+++ resolved
@@ -185,19 +185,12 @@
             }
 
         /* if the next character is nonnumeric, we have reached the end */
-<<<<<<< HEAD
         if (0==*p || 0==strchr ("_0123456789eE+-", *p)) {
             if (endptr)
                 *endptr = p;
             if (sign==-1)
                 return -number;
             return number;
-=======
-        if (0==*p || 0==strchr ("0123456789eE+-", *p)) {
-            if (endptr)
-                *endptr = p;
-            return integral_part;
->>>>>>> a69372ac
         }
 
         while (isdigit(*p) || '_'==*p) {
@@ -276,15 +269,8 @@
         *endptr = p;
 
     if ((exponent < DBL_MIN_EXP) || (exponent > DBL_MAX_EXP)) {
-<<<<<<< HEAD
-      errno = ERANGE;
-      return HUGE_VAL;
-=======
         errno = ERANGE;
-        if (endptr)
-            *endptr = p;
         return HUGE_VAL;
->>>>>>> a69372ac
     }
 
     /* on some platforms pow() is very slow - so don't call it if exponent is close to 0 */
@@ -300,15 +286,6 @@
     else
         number *= pow (10, exponent);
 
-<<<<<<< HEAD
-=======
-    /* Did we run into an infinity? */
-    if (fabs(number) > DBL_MAX)
-        errno = ERANGE;
-
-    if (endptr)
-        *endptr = p;
->>>>>>> a69372ac
     return number;
 }
 
@@ -317,15 +294,11 @@
 }
 
 #ifdef TEST
-<<<<<<< HEAD
 
 /* compile/run: gcc -DTEST -o proj_strtod_test proj_strtod.c  &&  proj_strtod_test */
 
 #include <stdio.h>
 #include <stdlib.h>
-=======
-#include <stdio.h>
->>>>>>> a69372ac
 #include <string.h>
 
 char *un_underscore (char *s) {
