/******************************************************************************
 * Project:  PROJ.4
 * Purpose:  Convert between ellipsoidal, geodetic coordinates and
 *           cartesian, geocentric coordinates.
 *
 *           Formally, this functionality is also found in the PJ_geocent.c
 *           code.
 *
 *           Actually, however, the PJ_geocent transformations are carried
 *           out in concert between 2D stubs in PJ_geocent.c and 3D code
 *           placed in pj_transform.c.
 *
 *           For pipeline-style datum shifts, we do need direct access
 *           to the full 3D interface for this functionality.
 *
 *           Hence this code, which may look like "just another PJ_geocent"
 *           but really is something substantially different.
 *
 * Author:   Thomas Knudsen, thokn@sdfe.dk
 *
 ******************************************************************************
 * Copyright (c) 2016, Thomas Knudsen / SDFE
 *
 * Permission is hereby granted, free of charge, to any person obtaining a
 * copy of this software and associated documentation files (the "Software"),
 * to deal in the Software without restriction, including without limitation
 * the rights to use, copy, modify, merge, publish, distribute, sublicense,
 * and/or sell copies of the Software, and to permit persons to whom the
 * Software is furnished to do so, subject to the following conditions:
 *
 * The above copyright notice and this permission notice shall be included
 * in all copies or substantial portions of the Software.
 *
 * THE SOFTWARE IS PROVIDED "AS IS", WITHOUT WARRANTY OF ANY KIND, EXPRESS
 * OR IMPLIED, INCLUDING BUT NOT LIMITED TO THE WARRANTIES OF MERCHANTABILITY,
 * FITNESS FOR A PARTICULAR PURPOSE AND NONINFRINGEMENT. IN NO EVENT SHALL
 * THE AUTHORS OR COPYRIGHT HOLDERS BE LIABLE FOR ANY CLAIM, DAMAGES OR OTHER
 * LIABILITY, WHETHER IN AN ACTION OF CONTRACT, TORT OR OTHERWISE, ARISING
 * FROM, OUT OF OR IN CONNECTION WITH THE SOFTWARE OR THE USE OR OTHER
 * DEALINGS IN THE SOFTWARE.
 *****************************************************************************/

#define PJ_LIB__
#include "proj_internal.h"
#include <projects.h>
#include <assert.h>
#include <stddef.h>
#include <math.h>
#include <errno.h>
PROJ_HEAD(cart,    "Geodetic/cartesian conversions");


/**************************************************************
                CARTESIAN / GEODETIC CONVERSIONS
***************************************************************
    This material follows:

    Bernhard Hofmann-Wellenhof & Helmut Moritz:
    Physical Geodesy, 2nd edition.
    Springer, 2005.

    chapter 5.6: Coordinate transformations
    (HM, below),

    and

    Wikipedia: Geographic Coordinate Conversion,
    https://en.m.wikipedia.org/wiki/Geographic_coordinate_conversion

    (WP, below).

    The cartesian-to-geodetic conversion is based on Bowring's
    celebrated method:

    B. R. Bowring:
    Transformation from spatial to geographical coordinates
    Survey Review 23(181), pp. 323-327, 1976

    (BB, below),

    but could probably use some TLC from a newer and faster
    algorithm:

    Toshio Fukushima:
    Transformation from Cartesian to Geodetic Coordinates
    Accelerated by Halley’s Method
    Journal of Geodesy, February 2006

    (TF, below).

    Close to the poles, we avoid singularities by switching to an
    approximation requiring knowledge of the geocentric radius
    at the given latitude. For this, we use an adaptation of the
    formula given in:

    Wikipedia: Earth Radius
    https://en.wikipedia.org/wiki/Earth_radius#Radius_at_a_given_geodetic_latitude
    (Derivation and commentary at http://gis.stackexchange.com/questions/20200/how-do-you-compute-the-earths-radius-at-a-given-geodetic-latitude)

    (WP2, below)

    These routines are probably not as robust at those in
    geocent.c, at least thay haven't been through as heavy
    use as their geocent sisters. Some care has been taken
    to avoid singularities, but extreme cases (e.g. setting
    es, the squared eccentricity, to 1), will cause havoc.

**************************************************************/


static void freeup (PJ *P) {
    pj_freeup_plain (P);
    return;
}

/*********************************************************************/
static double normal_radius_of_curvature (double a, double es, double phi) {
/*********************************************************************/
    double s = sin(phi);
    if (es==0)
        return a;
    /* This is from WP.  HM formula 2-149 gives an a,b version */
    return a / sqrt (1 - es*s*s);
}

/*********************************************************************/
static double geocentric_radius (double a, double b, double phi) {
/*********************************************************************/
    /* This is from WP2, but uses hypot() for potentially better numerical robustness */
    return hypot (a*a*cos (phi), b*b*sin(phi)) / hypot (a*cos(phi), b*sin(phi));
}


/*********************************************************************/
static XYZ cartesian (LPZ geodetic,  PJ *P) {
/*********************************************************************/
    double N, h, lam, phi, cosphi = cos(geodetic.phi);
    XYZ xyz;

    N   =  normal_radius_of_curvature(P->a, P->es, geodetic.phi);
    phi =  geodetic.phi;
    lam =  geodetic.lam;
    h   =  geodetic.z;

    /* HM formula 5-27 (z formula follows WP) */
    xyz.x = (N + h) * cosphi * cos(lam);
    xyz.y = (N + h) * cosphi * sin(lam);
    xyz.z = (N * (1 - P->es) + h) * sin(phi);

    return xyz;
}


/*********************************************************************/
static LPZ geodetic (XYZ cartesian,  PJ *P) {
/*********************************************************************/
    double N, b, p, theta, c, s, e2s;
    LPZ lpz;

    /* Perpendicular distance from point to Z-axis (HM eq. 5-28) */
    p = hypot (cartesian.x, cartesian.y);

    /* Ancillary ellipsoidal parameters */
    b   =  P->b;
    e2s =  P->e2s;

    /* HM eq. (5-37) */
    theta  =  atan2 (cartesian.z * P->a,  p * b);

    /* HM eq. (5-36) (from BB, 1976) */
    c  =  cos(theta);
    s  =  sin(theta);
    lpz.phi  =  atan2 (cartesian.z + e2s*b*s*s*s,  p - P->es*P->a*c*c*c);
    lpz.lam  =  atan2 (cartesian.y, cartesian.x);
    N        =  normal_radius_of_curvature (P->a, P->es, lpz.phi);


    c  =  cos(lpz.phi);
    if (fabs(c) < 1e-6) {
        /* poleward of 89.99994 deg, we avoid division by zero   */
        /* by computing the height as the cartesian z value      */
        /* minus the geocentric radius of the Earth at the given */
        /* latitude                                              */
        double r = geocentric_radius (P->a, b, lpz.phi);
        lpz.z = fabs (cartesian.z) - r;
    }
    else
        lpz.z =  p / c  -  N;

    return lpz;
}



/* In effect, 2 cartesian coordinates of a point on the ellipsoid. Rather pointless, but... */
static XY cart_forward (LP lp, PJ *P) {
    PJ_TRIPLET point;
    point.lp = lp;
    point.lpz.z = 0;

    point.xyz = cartesian (point.lpz, P);
    return point.xy;
}

/* And the other way round. Still rather pointless, but... */
static LP cart_reverse (XY xy, PJ *P) {
    PJ_TRIPLET point;
    point.xy = xy;
    point.xyz.z = 0;

    point.lpz = geodetic (point.xyz, P);
    return point.lp;
}



/*********************************************************************/
PJ *PROJECTION(cart) {
/*********************************************************************/
    P->fwd3d  =  cartesian;
    P->inv3d  =  geodetic;
    P->fwd    =  cart_forward;
    P->inv    =  cart_reverse;
    P->left   =  PJ_IO_UNITS_RADIANS;
    P->right  =  PJ_IO_UNITS_METERS;
    return P;
}

#ifndef PJ_SELFTEST
/* selftest stub */
int pj_cart_selftest (void) {return 0;}
#else
/* Testing quite a bit of the pj_obs_api as a side effect (inspired by pj_obs_api_test.c) */
int pj_cart_selftest (void) {
    PJ_CONTEXT *ctx;
    PJ *P;
    PJ_OBS a, b, obs[2];
    PJ_COORD coord[2];

    PJ_INFO info;
    PJ_PROJ_INFO pj_info;
    PJ_GRID_INFO grid_info;
    PJ_INIT_INFO init_info;

    PJ_DERIVS derivs;
    PJ_FACTORS factors;

<<<<<<< HEAD
    PJ_OPERATIONS *oper_list;
    PJ_ELLPS *ellps_list;
    PJ_UNITS *unit_list;
    PJ_PRIME_MERIDIANS *pm_list;
=======
    const PJ_OPERATIONS *oper_list;
    const PJ_ELLPS *ellps_list;
    const PJ_DATUMS *datum_list;
    const PJ_UNITS *unit_list;
    const PJ_PRIME_MERIDIANS *pm_list;
>>>>>>> 6fd60a5a

    int err;
    size_t n, sz;
    double dist, h, t;
    char *args[3] = {"proj=utm", "zone=32", "ellps=GRS80"};
    char *arg = {"+proj=utm +zone=32 +ellps=GRS80"};
    char buf[40];

    /* An utm projection on the GRS80 ellipsoid */
    P = proj_create (PJ_DEFAULT_CTX, arg);
    if (0==P)
        return 1;


    /* Clean up */
    proj_destroy (P);

    /* Same projection, now using argc/argv style initialization */
    P = proj_create_argv (PJ_DEFAULT_CTX, 3, args);
    if (0==P)
        return 2;

    /* zero initialize everything, then set (longitude, latitude) to (12, 55) */
    a = proj_obs_null;
    /* a.coo.lp: The coordinate part of a, interpreted as a classic LP pair */
    a.coo.lp.lam = PJ_TORAD(12);
    a.coo.lp.phi = PJ_TORAD(55);

    /* Forward projection */
    b = proj_trans_obs (P, PJ_FWD, a);

    /* Inverse projection */
    a = proj_trans_obs (P, PJ_INV, b);

    /* Null projection */
    a = proj_trans_obs (P, PJ_IDENT, a);

    /* Forward again, to get two linear items for comparison */
    a = proj_trans_obs (P, PJ_FWD, a);

    dist = proj_xy_dist (a.coo.xy, b.coo.xy);
    if (dist > 2e-9)
        return 3;

    /* Clear any previous error */
    proj_errno_set (P, 0);

    /* Invalid projection */
    a = proj_trans_obs (P, 42, a);
    if (a.coo.lpz.lam!=HUGE_VAL)
        return 4;
    err = proj_errno (P);
    if (0==err)
        return 5;

    /* Clear error again */
    proj_errno_set (P, 0);

    /* Clean up */
    proj_destroy (P);

    /* Now do some 3D transformations */
    P = proj_create (PJ_DEFAULT_CTX, "+proj=cart +ellps=GRS80");
    if (0==P)
        return 6;

    /* zero initialize everything, then set (longitude, latitude, height) to (12, 55, 100) */
    a = b = proj_obs_null;
    a.coo.lpz.lam = PJ_TORAD(12);
    a.coo.lpz.phi = PJ_TORAD(55);
    a.coo.lpz.z   = 100;

    /* Forward projection: 3D-Cartesian-to-Ellipsoidal */
    b = proj_trans_obs (P, PJ_FWD, a);

    /* Check roundtrip precision for 10000 iterations each way */
    dist = proj_roundtrip (P, PJ_FWD, 10000, a);
    dist = proj_roundtrip (P, PJ_INV, 10000, b);
    if (dist > 2e-9)
        return 7;


    /* Test at the North Pole */
    a = b = proj_obs_null;
    a.coo.lpz.lam = PJ_TORAD(0);
    a.coo.lpz.phi = PJ_TORAD(90);
    a.coo.lpz.z   = 100;

    /* Forward projection: Ellipsoidal-to-3D-Cartesian */
    dist = proj_roundtrip (P, PJ_FWD, 1, a);
    if (dist > 1e-12)
        return 8;

    /* Test at the South Pole */
    a = b = proj_obs_null;
    a.coo.lpz.lam = PJ_TORAD(0);
    a.coo.lpz.phi = PJ_TORAD(-90);
    a.coo.lpz.z   = 100;

    /* Forward projection: Ellipsoidal-to-3D-Cartesian */
    dist = proj_roundtrip (P, PJ_FWD, 1, a);
    if (dist > 1e-12)
        return 9;

    /* Inverse projection: 3D-Cartesian-to-Ellipsoidal */
    b = proj_trans_obs (P, PJ_INV, b);

    /* Move p to another context */
    ctx = proj_context_create ();
    if (ctx==pj_get_default_ctx())
        return 10;
    proj_context_set (P, ctx);
    if (ctx != P->ctx)
        return 11;
    b = proj_trans_obs (P, PJ_FWD, b);

    /* Move it back to the default context */
    proj_context_set (P, 0);
    if (pj_get_default_ctx() != P->ctx)
        return 12;
    proj_context_destroy (ctx);

    /* We go on with the work - now back on the default context */
    b = proj_trans_obs (P, PJ_INV, b);
    proj_destroy (P);


    /* Testing the proj_transform nightmare */

    /* An utm projection on the GRS80 ellipsoid */
    P = proj_create (PJ_DEFAULT_CTX, "+proj=utm +zone=32 +ellps=GRS80");
    if (0==P)
        return 13;

    obs[0].coo = proj_coord (PJ_TORAD(12), PJ_TORAD(55), 45, 0);
    obs[1].coo = proj_coord (PJ_TORAD(12), PJ_TORAD(56), 50, 0);
    sz = sizeof (PJ_OBS);

    /* Forward projection */
    a = proj_trans_obs (P, PJ_FWD, obs[0]);
    b = proj_trans_obs (P, PJ_FWD, obs[1]);

    n = proj_transform (
        P, PJ_FWD, 
        &(obs[0].coo.lpz.lam), sz, 2,
        &(obs[0].coo.lpz.phi), sz, 2,
        &(obs[0].coo.lpz.z),   sz, 2, 
        0,                     sz, 0
    );
    if (2!=n)
        return 14;
    if (a.coo.lpz.lam != obs[0].coo.lpz.lam)  return 15;
    if (a.coo.lpz.phi != obs[0].coo.lpz.phi)  return 16;
    if (a.coo.lpz.z   != obs[0].coo.lpz.z)    return 17;
    if (b.coo.lpz.lam != obs[1].coo.lpz.lam)  return 18;
    if (b.coo.lpz.phi != obs[1].coo.lpz.phi)  return 19;
    if (b.coo.lpz.z   != obs[1].coo.lpz.z)    return 20;

    /* now test the case of constant z */
    obs[0].coo = proj_coord (PJ_TORAD(12), PJ_TORAD(55), 45, 0);
    obs[1].coo = proj_coord (PJ_TORAD(12), PJ_TORAD(56), 50, 0);
    h = 27;
    t = 33;
    n = proj_transform (
        P, PJ_FWD, 
        &(obs[0].coo.lpz.lam), sz, 2,
        &(obs[0].coo.lpz.phi), sz, 2,
        &h,                     0, 1, 
        &t,                     0, 1
    );
    if (2!=n)
        return 21;
    if (a.coo.lpz.lam != obs[0].coo.lpz.lam)  return 22;
    if (a.coo.lpz.phi != obs[0].coo.lpz.phi)  return 23;
    if (45            != obs[0].coo.lpz.z)    return 24;
    if (b.coo.lpz.lam != obs[1].coo.lpz.lam)  return 25;
    if (b.coo.lpz.phi != obs[1].coo.lpz.phi)  return 26;
    if (50            != obs[1].coo.lpz.z)    return 27; /* NOTE: unchanged */
    if (50==h) return 28;

    /* test proj_transform_obs() */

    obs[0].coo = proj_coord (PJ_TORAD(12), PJ_TORAD(55), 45, 0);
    obs[1].coo = proj_coord (PJ_TORAD(12), PJ_TORAD(56), 50, 0);

    if (proj_transform_obs(P, PJ_FWD, 2, obs))
        return 30;

    if (a.coo.lpz.lam != obs[0].coo.lpz.lam)  return 31;
    if (a.coo.lpz.phi != obs[0].coo.lpz.phi)  return 32;
    if (a.coo.lpz.z   != obs[0].coo.lpz.z)    return 33;
    if (b.coo.lpz.lam != obs[1].coo.lpz.lam)  return 34;
    if (b.coo.lpz.phi != obs[1].coo.lpz.phi)  return 35;
    if (b.coo.lpz.z   != obs[1].coo.lpz.z)    return 36;

    /* test proj_transform_coord() */

    coord[0] = proj_coord (PJ_TORAD(12), PJ_TORAD(55), 45, 0);
    coord[1] = proj_coord (PJ_TORAD(12), PJ_TORAD(56), 50, 0);
    if (proj_transform_coord(P, PJ_FWD, 2, coord))
        return 40;

    if (a.coo.lpz.lam != coord[0].lpz.lam)  return 41;
    if (a.coo.lpz.phi != coord[0].lpz.phi)  return 42;
    if (a.coo.lpz.z   != coord[0].lpz.z)    return 43;
    if (b.coo.lpz.lam != coord[1].lpz.lam)  return 44;
    if (b.coo.lpz.phi != coord[1].lpz.phi)  return 45;
    if (b.coo.lpz.z   != coord[1].lpz.z)    return 46;

    /* Clean up  after transform* tests */
    proj_destroy (P);

    /* test proj_create_crs_to_crs() */
    P = proj_create_crs_to_crs(PJ_DEFAULT_CTX, "epsg:25832", "epsg:25833");
    if (P==0)
        return 50;

    a.coo.xy.x =  700000.0;
    a.coo.xy.y = 6000000.0;
    b.coo.xy.x =  307788.8761171057;
    b.coo.xy.y = 5999669.3036037628;

    a = proj_trans_obs(P, PJ_FWD, a);
    if (dist > 1e-7)
        return 51;
    proj_destroy(P);

    /* let's make sure that only entries in init-files results in a usable PJ */
    P = proj_create_crs_to_crs(PJ_DEFAULT_CTX, "proj=utm +zone=32 +datum=WGS84", "proj=utm +zone=33 +datum=WGS84");
    if (P != 0) {
        proj_destroy(P);
        return 52;
    }
    proj_destroy(P);

    /* ********************************************************************** */
    /*                          Test info functions                           */
    /* ********************************************************************** */

    /* proj_info()                                                            */
    /* this one is difficult to test, since the output changes with the setup */
    info = proj_info();
    if (info.version[0] != '\0' ) {
        char tmpstr[64];
        sprintf(tmpstr, "%d.%d.%d", info.major, info.minor, info.patch);
        if (strcmp(info.version, tmpstr)) return 55;
    }
    if (info.release[0] == '\0')    return 56;
    if (info.searchpath[0] == '\0') return 57;

    /* proj_pj_info() */
    P = proj_create(PJ_DEFAULT_CTX, "+proj=august"); /* august has no inverse */
    if (proj_pj_info(P).has_inverse) { proj_destroy(P); return 60; }
    proj_destroy(P);

    P = proj_create(PJ_DEFAULT_CTX, arg);
    pj_info = proj_pj_info(P);
    if ( !pj_info.has_inverse )            {  proj_destroy(P); return 61; }
    if ( strcmp(pj_info.definition, arg) ) {  proj_destroy(P); return 62; }
    if ( strcmp(pj_info.id, "utm") )       {  proj_destroy(P); return 63; }
    proj_destroy(P);

    /* proj_grid_info() */
    grid_info = proj_grid_info("egm96_15.gtx");
    if ( strlen(grid_info.filename) == 0 )            return 64;
    if ( strcmp(grid_info.gridname, "egm96_15.gtx") ) return 65;
    grid_info = proj_grid_info("nonexistinggrid");
    if ( strlen(grid_info.filename) > 0 )             return 66;

    /* proj_init_info() */
    init_info = proj_init_info("unknowninit");
    if ( strlen(init_info.filename) != 0 )  return 67;

    init_info = proj_init_info("epsg");
    if ( strcmp(init_info.origin, "EPSG") )    return 69;
    if ( strcmp(init_info.name, "epsg") )      return 68;



    /* test proj_rtodms() and proj_dmstor() */
    if (strcmp("180dN", proj_rtodms(buf, M_PI, 'N', 'S')))
        return 70;

    if (proj_dmstor(&buf[0], NULL) != M_PI)
        return 71;

    if (strcmp("114d35'29.612\"S", proj_rtodms(buf, -2.0, 'N', 'S')))
        return 72;

    /* we can't expect perfect numerical accuracy so testing with a tolerance */
    if (fabs(-2.0 - proj_dmstor(&buf[0], NULL)) > 1e-7)
        return 73;


    /* test proj_derivatives_retrieve() and proj_factors_retrieve() */
    P = proj_create(PJ_DEFAULT_CTX, "+proj=merc");
    a = proj_obs_null;
    a.coo.lp.lam = PJ_TORAD(12);
    a.coo.lp.phi = PJ_TORAD(55);

    derivs = proj_derivatives(P, a.coo.lp);
    if (proj_errno(P))
        return 80; /* derivs not created correctly */

    if ( fabs(derivs.x_l - 1.0)     > 1e-5 )   return 81;
    if ( fabs(derivs.x_p - 0.0)     > 1e-5 )   return 82;
    if ( fabs(derivs.y_l - 0.0)     > 1e-5 )   return 83;
    if ( fabs(derivs.y_p - 1.73959) > 1e-5 )   return 84;


    factors = proj_factors(P, a.coo.lp);
    if (proj_errno(P))
        return 85; /* factors not created correctly */

    /* check a few key characteristics of the Mercator projection */
    if (factors.omega != 0.0)       return 86; /* angular distortion should be 0 */
    if (factors.thetap != M_PI_2)   return 87; /* Meridian/parallel angle should be 90 deg */
    if (factors.conv != 0.0)        return 88; /* meridian convergence should be 0 */


    proj_destroy(P);

    /* Check that proj_list_* functions work by looping through them */
    n = 0;
    for (oper_list = proj_list_operations(); oper_list->id; ++oper_list) n++;
    if (n == 0) return 90;

    n = 0;
    for (ellps_list = proj_list_ellps(); ellps_list->id; ++ellps_list) n++;
    if (n == 0) return 91;

    n = 0;
    for (unit_list = proj_list_units(); unit_list->id; ++unit_list) n++;
    if (n == 0) return 92;

    n = 0;
    for (pm_list = proj_list_prime_meridians(); pm_list->id; ++pm_list) n++;
    if (n == 0) return 93;

    return 0;
}


#endif<|MERGE_RESOLUTION|>--- conflicted
+++ resolved
@@ -245,18 +245,10 @@
     PJ_DERIVS derivs;
     PJ_FACTORS factors;
 
-<<<<<<< HEAD
-    PJ_OPERATIONS *oper_list;
-    PJ_ELLPS *ellps_list;
-    PJ_UNITS *unit_list;
-    PJ_PRIME_MERIDIANS *pm_list;
-=======
     const PJ_OPERATIONS *oper_list;
     const PJ_ELLPS *ellps_list;
-    const PJ_DATUMS *datum_list;
     const PJ_UNITS *unit_list;
     const PJ_PRIME_MERIDIANS *pm_list;
->>>>>>> 6fd60a5a
 
     int err;
     size_t n, sz;
