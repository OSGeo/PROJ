/******************************************************************************
 * Project:  PROJ.4
 * Purpose:  Convert between ellipsoidal, geodetic coordinates and
 *           cartesian, geocentric coordinates.
 *
 *           Formally, this functionality is also found in the PJ_geocent.c
 *           code.
 *
 *           Actually, however, the PJ_geocent transformations are carried
 *           out in concert between 2D stubs in PJ_geocent.c and 3D code
 *           placed in pj_transform.c.
 *
 *           For pipeline-style datum shifts, we do need direct access
 *           to the full 3D interface for this functionality.
 *
 *           Hence this code, which may look like "just another PJ_geocent"
 *           but really is something substantially different.
 *
 * Author:   Thomas Knudsen, thokn@sdfe.dk
 *
 ******************************************************************************
 * Copyright (c) 2016, Thomas Knudsen / SDFE
 *
 * Permission is hereby granted, free of charge, to any person obtaining a
 * copy of this software and associated documentation files (the "Software"),
 * to deal in the Software without restriction, including without limitation
 * the rights to use, copy, modify, merge, publish, distribute, sublicense,
 * and/or sell copies of the Software, and to permit persons to whom the
 * Software is furnished to do so, subject to the following conditions:
 *
 * The above copyright notice and this permission notice shall be included
 * in all copies or substantial portions of the Software.
 *
 * THE SOFTWARE IS PROVIDED "AS IS", WITHOUT WARRANTY OF ANY KIND, EXPRESS
 * OR IMPLIED, INCLUDING BUT NOT LIMITED TO THE WARRANTIES OF MERCHANTABILITY,
 * FITNESS FOR A PARTICULAR PURPOSE AND NONINFRINGEMENT. IN NO EVENT SHALL
 * THE AUTHORS OR COPYRIGHT HOLDERS BE LIABLE FOR ANY CLAIM, DAMAGES OR OTHER
 * LIABILITY, WHETHER IN AN ACTION OF CONTRACT, TORT OR OTHERWISE, ARISING
 * FROM, OUT OF OR IN CONNECTION WITH THE SOFTWARE OR THE USE OR OTHER
 * DEALINGS IN THE SOFTWARE.
 *****************************************************************************/

#define PJ_LIB__
#include "proj_internal.h"
#include <projects.h>
#include <assert.h>
#include <stddef.h>
#include <math.h>
#include <errno.h>
PROJ_HEAD(cart,    "Geodetic/cartesian conversions");


/**************************************************************
                CARTESIAN / GEODETIC CONVERSIONS
***************************************************************
    This material follows:

    Bernhard Hofmann-Wellenhof & Helmut Moritz:
    Physical Geodesy, 2nd edition.
    Springer, 2005.

    chapter 5.6: Coordinate transformations
    (HM, below),

    and

    Wikipedia: Geographic Coordinate Conversion,
    https://en.m.wikipedia.org/wiki/Geographic_coordinate_conversion

    (WP, below).

    The cartesian-to-geodetic conversion is based on Bowring's
    celebrated method:

    B. R. Bowring:
    Transformation from spatial to geographical coordinates
    Survey Review 23(181), pp. 323-327, 1976

    (BB, below),

    but could probably use some TLC from a newer and faster
    algorithm:

    Toshio Fukushima:
    Transformation from Cartesian to Geodetic Coordinates
    Accelerated by Halley’s Method
    Journal of Geodesy, February 2006

    (TF, below).

    Close to the poles, we avoid singularities by switching to an
    approximation requiring knowledge of the geocentric radius
    at the given latitude. For this, we use an adaptation of the
    formula given in:

    Wikipedia: Earth Radius
    https://en.wikipedia.org/wiki/Earth_radius#Radius_at_a_given_geodetic_latitude
    (Derivation and commentary at http://gis.stackexchange.com/questions/20200/how-do-you-compute-the-earths-radius-at-a-given-geodetic-latitude)

    (WP2, below)

    These routines are probably not as robust at those in
    geocent.c, at least thay haven't been through as heavy
    use as their geocent sisters. Some care has been taken
    to avoid singularities, but extreme cases (e.g. setting
    es, the squared eccentricity, to 1), will cause havoc.

**************************************************************/


/*********************************************************************/
static double normal_radius_of_curvature (double a, double es, double phi) {
/*********************************************************************/
    double s = sin(phi);
    if (es==0)
        return a;
    /* This is from WP.  HM formula 2-149 gives an a,b version */
    return a / sqrt (1 - es*s*s);
}

/*********************************************************************/
static double geocentric_radius (double a, double b, double phi) {
/*********************************************************************/
    /* This is from WP2, but uses hypot() for potentially better numerical robustness */
    return hypot (a*a*cos (phi), b*b*sin(phi)) / hypot (a*cos(phi), b*sin(phi));
}


/*********************************************************************/
static XYZ cartesian (LPZ geodetic,  PJ *P) {
/*********************************************************************/
    double N, h, lam, phi, cosphi = cos(geodetic.phi);
    XYZ xyz;

    N   =  normal_radius_of_curvature(P->a, P->es, geodetic.phi);
    phi =  geodetic.phi;
    lam =  geodetic.lam;
    h   =  geodetic.z;

    /* HM formula 5-27 (z formula follows WP) */
    xyz.x = (N + h) * cosphi * cos(lam);
    xyz.y = (N + h) * cosphi * sin(lam);
    xyz.z = (N * (1 - P->es) + h) * sin(phi);

    return xyz;
}


/*********************************************************************/
static LPZ geodetic (XYZ cartesian,  PJ *P) {
/*********************************************************************/
    double N, b, p, theta, c, s, e2s;
    LPZ lpz;

    /* Perpendicular distance from point to Z-axis (HM eq. 5-28) */
    p = hypot (cartesian.x, cartesian.y);

    /* Ancillary ellipsoidal parameters */
    b   =  P->b;
    e2s =  P->e2s;

    /* HM eq. (5-37) */
    theta  =  atan2 (cartesian.z * P->a,  p * b);

    /* HM eq. (5-36) (from BB, 1976) */
    c  =  cos(theta);
    s  =  sin(theta);
    lpz.phi  =  atan2 (cartesian.z + e2s*b*s*s*s,  p - P->es*P->a*c*c*c);
    lpz.lam  =  atan2 (cartesian.y, cartesian.x);
    N        =  normal_radius_of_curvature (P->a, P->es, lpz.phi);


    c  =  cos(lpz.phi);
    if (fabs(c) < 1e-6) {
        /* poleward of 89.99994 deg, we avoid division by zero   */
        /* by computing the height as the cartesian z value      */
        /* minus the geocentric radius of the Earth at the given */
        /* latitude                                              */
        double r = geocentric_radius (P->a, b, lpz.phi);
        lpz.z = fabs (cartesian.z) - r;
    }
    else
        lpz.z =  p / c  -  N;

    return lpz;
}



/* In effect, 2 cartesian coordinates of a point on the ellipsoid. Rather pointless, but... */
static XY cart_forward (LP lp, PJ *P) {
    PJ_TRIPLET point;
    point.lp = lp;
    point.lpz.z = 0;

    point.xyz = cartesian (point.lpz, P);
    return point.xy;
}

/* And the other way round. Still rather pointless, but... */
static LP cart_reverse (XY xy, PJ *P) {
    PJ_TRIPLET point;
    point.xy = xy;
    point.xyz.z = 0;

    point.lpz = geodetic (point.xyz, P);
    return point.lp;
}



/*********************************************************************/
PJ *PROJECTION(cart) {
/*********************************************************************/
    P->fwd3d  =  cartesian;
    P->inv3d  =  geodetic;
    P->fwd    =  cart_forward;
    P->inv    =  cart_reverse;
    P->left   =  PJ_IO_UNITS_RADIANS;
    P->right  =  PJ_IO_UNITS_METERS;
    return P;
}

#ifndef PJ_SELFTEST
/* selftest stub */
int pj_cart_selftest (void) {return 0;}
#else
/* Testing quite a bit of the pj_obs_api as a side effect (inspired by pj_obs_api_test.c) */
int pj_cart_selftest (void) {
    PJ_CONTEXT *ctx;
    PJ *P;
    PJ_OBS a, b, obs[2];
    PJ_COORD coord[2];

    PJ_INFO info;
    PJ_PROJ_INFO pj_info;
    PJ_GRID_INFO grid_info;
    PJ_INIT_INFO init_info;

    PJ_DERIVS derivs;
    PJ_FACTORS factors;

    int err;
    size_t n, sz;
    double dist, h, t;
    char *args[3] = {"proj=utm", "zone=32", "ellps=GRS80"};
    char *arg = {"+proj=utm +zone=32 +ellps=GRS80"};
    char buf[40];

    /* An utm projection on the GRS80 ellipsoid */
    P = proj_create (PJ_DEFAULT_CTX, arg);
    if (0==P)
        return 1;


    /* Clean up */
    proj_destroy (P);

    /* Same projection, now using argc/argv style initialization */
    P = proj_create_argv (PJ_DEFAULT_CTX, 3, args);
    if (0==P)
        return 2;

    /* zero initialize everything, then set (longitude, latitude) to (12, 55) */
    a = proj_obs_null;
    /* a.coo.lp: The coordinate part of a, interpreted as a classic LP pair */
    a.coo.lp.lam = PJ_TORAD(12);
    a.coo.lp.phi = PJ_TORAD(55);

    /* Forward projection */
    b = proj_trans_obs (P, PJ_FWD, a);

    /* Inverse projection */
    a = proj_trans_obs (P, PJ_INV, b);

    /* Null projection */
    a = proj_trans_obs (P, PJ_IDENT, a);

    /* Forward again, to get two linear items for comparison */
    a = proj_trans_obs (P, PJ_FWD, a);

    dist = proj_xy_dist (a.coo.xy, b.coo.xy);
    if (dist > 2e-9)
        return 3;

    /* Clear any previous error */
    proj_errno_set (P, 0);

    /* Invalid projection */
    a = proj_trans_obs (P, 42, a);
    if (a.coo.lpz.lam!=HUGE_VAL)
        return 4;
    err = proj_errno (P);
    if (0==err)
        return 5;

    /* Clear error again */
    proj_errno_set (P, 0);

    /* Clean up */
    proj_destroy (P);

    /* Now do some 3D transformations */
    P = proj_create (PJ_DEFAULT_CTX, "+proj=cart +ellps=GRS80");
    if (0==P)
        return 6;

    /* zero initialize everything, then set (longitude, latitude, height) to (12, 55, 100) */
    a = b = proj_obs_null;
    a.coo.lpz.lam = PJ_TORAD(12);
    a.coo.lpz.phi = PJ_TORAD(55);
    a.coo.lpz.z   = 100;

    /* Forward projection: 3D-Cartesian-to-Ellipsoidal */
    b = proj_trans_obs (P, PJ_FWD, a);

    /* Check roundtrip precision for 10000 iterations each way */
    dist = proj_roundtrip (P, PJ_FWD, 10000, a.coo);
    dist = proj_roundtrip (P, PJ_INV, 10000, b.coo);
    if (dist > 2e-9)
        return 7;


    /* Test at the North Pole */
    a = b = proj_obs_null;
    a.coo.lpz.lam = PJ_TORAD(0);
    a.coo.lpz.phi = PJ_TORAD(90);
    a.coo.lpz.z   = 100;

    /* Forward projection: Ellipsoidal-to-3D-Cartesian */
    dist = proj_roundtrip (P, PJ_FWD, 1, a.coo);
    if (dist > 1e-12)
        return 8;

    /* Test at the South Pole */
    a = b = proj_obs_null;
    a.coo.lpz.lam = PJ_TORAD(0);
    a.coo.lpz.phi = PJ_TORAD(-90);
    a.coo.lpz.z   = 100;

    /* Forward projection: Ellipsoidal-to-3D-Cartesian */
    dist = proj_roundtrip (P, PJ_FWD, 1, a.coo);
    if (dist > 1e-12)
        return 9;

    /* Inverse projection: 3D-Cartesian-to-Ellipsoidal */
    b = proj_trans_obs (P, PJ_INV, b);

    /* Move p to another context */
    ctx = proj_context_create ();
    if (ctx==pj_get_default_ctx())
        return 10;
    proj_context_set (P, ctx);
    if (ctx != P->ctx)
        return 11;
    b = proj_trans_obs (P, PJ_FWD, b);

    /* Move it back to the default context */
    proj_context_set (P, 0);
    if (pj_get_default_ctx() != P->ctx)
        return 12;
    proj_context_destroy (ctx);

    /* We go on with the work - now back on the default context */
    b = proj_trans_obs (P, PJ_INV, b);
    proj_destroy (P);


    /* Testing the proj_transform nightmare */

    /* An utm projection on the GRS80 ellipsoid */
    P = proj_create (PJ_DEFAULT_CTX, "+proj=utm +zone=32 +ellps=GRS80");
    if (0==P)
        return 13;

    obs[0].coo = proj_coord (PJ_TORAD(12), PJ_TORAD(55), 45, 0);
    obs[1].coo = proj_coord (PJ_TORAD(12), PJ_TORAD(56), 50, 0);
    sz = sizeof (PJ_OBS);

    /* Forward projection */
    a = proj_trans_obs (P, PJ_FWD, obs[0]);
    b = proj_trans_obs (P, PJ_FWD, obs[1]);

    n = proj_transform (
        P, PJ_FWD, 
        &(obs[0].coo.lpz.lam), sz, 2,
        &(obs[0].coo.lpz.phi), sz, 2,
        &(obs[0].coo.lpz.z),   sz, 2, 
        0,                     sz, 0
    );
    if (2!=n)
        return 14;
    if (a.coo.lpz.lam != obs[0].coo.lpz.lam)  return 15;
    if (a.coo.lpz.phi != obs[0].coo.lpz.phi)  return 16;
    if (a.coo.lpz.z   != obs[0].coo.lpz.z)    return 17;
    if (b.coo.lpz.lam != obs[1].coo.lpz.lam)  return 18;
    if (b.coo.lpz.phi != obs[1].coo.lpz.phi)  return 19;
    if (b.coo.lpz.z   != obs[1].coo.lpz.z)    return 20;

    /* now test the case of constant z */
    obs[0].coo = proj_coord (PJ_TORAD(12), PJ_TORAD(55), 45, 0);
    obs[1].coo = proj_coord (PJ_TORAD(12), PJ_TORAD(56), 50, 0);
    h = 27;
    t = 33;
    n = proj_transform (
        P, PJ_FWD, 
        &(obs[0].coo.lpz.lam), sz, 2,
        &(obs[0].coo.lpz.phi), sz, 2,
        &h,                     0, 1, 
        &t,                     0, 1
    );
    if (2!=n)
        return 21;
    if (a.coo.lpz.lam != obs[0].coo.lpz.lam)  return 22;
    if (a.coo.lpz.phi != obs[0].coo.lpz.phi)  return 23;
    if (45            != obs[0].coo.lpz.z)    return 24;
    if (b.coo.lpz.lam != obs[1].coo.lpz.lam)  return 25;
    if (b.coo.lpz.phi != obs[1].coo.lpz.phi)  return 26;
    if (50            != obs[1].coo.lpz.z)    return 27; /* NOTE: unchanged */
    if (50==h) return 28;

    /* test proj_transform_obs() */

    obs[0].coo = proj_coord (PJ_TORAD(12), PJ_TORAD(55), 45, 0);
    obs[1].coo = proj_coord (PJ_TORAD(12), PJ_TORAD(56), 50, 0);

    if (proj_transform_obs(P, PJ_FWD, 2, obs))
        return 30;

    if (a.coo.lpz.lam != obs[0].coo.lpz.lam)  return 31;
    if (a.coo.lpz.phi != obs[0].coo.lpz.phi)  return 32;
    if (a.coo.lpz.z   != obs[0].coo.lpz.z)    return 33;
    if (b.coo.lpz.lam != obs[1].coo.lpz.lam)  return 34;
    if (b.coo.lpz.phi != obs[1].coo.lpz.phi)  return 35;
    if (b.coo.lpz.z   != obs[1].coo.lpz.z)    return 36;

    /* test proj_transform_coord() */

    coord[0] = proj_coord (PJ_TORAD(12), PJ_TORAD(55), 45, 0);
    coord[1] = proj_coord (PJ_TORAD(12), PJ_TORAD(56), 50, 0);
    if (proj_transform_coord(P, PJ_FWD, 2, coord))
        return 40;

    if (a.coo.lpz.lam != coord[0].lpz.lam)  return 41;
    if (a.coo.lpz.phi != coord[0].lpz.phi)  return 42;
    if (a.coo.lpz.z   != coord[0].lpz.z)    return 43;
    if (b.coo.lpz.lam != coord[1].lpz.lam)  return 44;
    if (b.coo.lpz.phi != coord[1].lpz.phi)  return 45;
    if (b.coo.lpz.z   != coord[1].lpz.z)    return 46;

    /* Clean up  after transform* tests */
    proj_destroy (P);

    /* test proj_create_crs_to_crs() */
<<<<<<< HEAD
    P = proj_create_crs_to_crs(0, "epsg:25832", "epsg:25833", NULL);
=======
    P = proj_create_crs_to_crs(PJ_DEFAULT_CTX, "epsg:25832", "epsg:25833");
>>>>>>> cb335699
    if (P==0)
        return 50;

    a.coo.xy.x =  700000.0;
    a.coo.xy.y = 6000000.0;
    b.coo.xy.x =  307788.8761171057;
    b.coo.xy.y = 5999669.3036037628;

    a = proj_trans_obs(P, PJ_FWD, a);
    if (dist > 1e-7)
        return 51;
    proj_destroy(P);

    /* let's make sure that only entries in init-files results in a usable PJ */
<<<<<<< HEAD
    P = proj_create_crs_to_crs(0, "proj=utm +zone=32 +datum=WGS84", "proj=utm +zone=33 +datum=WGS84", NULL);
=======
    P = proj_create_crs_to_crs(PJ_DEFAULT_CTX, "proj=utm +zone=32 +datum=WGS84", "proj=utm +zone=33 +datum=WGS84");
>>>>>>> cb335699
    if (P != 0) {
        proj_destroy(P);
        return 52;
    }
    proj_destroy(P);

    /* ********************************************************************** */
    /*                          Test info functions                           */
    /* ********************************************************************** */

    /* proj_info()                                                            */
    /* this one is difficult to test, since the output changes with the setup */
    info = proj_info();
    if (info.version[0] != '\0' ) {
        char tmpstr[64];
        sprintf(tmpstr, "%d.%d.%d", info.major, info.minor, info.patch);
        if (strcmp(info.version, tmpstr)) return 55;
    }
    if (info.release[0] == '\0')    return 56;
    if (info.searchpath[0] == '\0') return 57;

    /* proj_pj_info() */
    P = proj_create(PJ_DEFAULT_CTX, "+proj=august"); /* august has no inverse */
    if (proj_pj_info(P).has_inverse) { proj_destroy(P); return 60; }
    proj_destroy(P);

    P = proj_create(PJ_DEFAULT_CTX, arg);
    pj_info = proj_pj_info(P);
    if ( !pj_info.has_inverse )            {  proj_destroy(P); return 61; }
    if ( strcmp(pj_info.definition, arg) ) {  proj_destroy(P); return 62; }
    if ( strcmp(pj_info.id, "utm") )       {  proj_destroy(P); return 63; }
    proj_destroy(P);

    /* proj_grid_info() */
    grid_info = proj_grid_info("egm96_15.gtx");
    if ( strlen(grid_info.filename) == 0 )            return 64;
    if ( strcmp(grid_info.gridname, "egm96_15.gtx") ) return 65;
    grid_info = proj_grid_info("nonexistinggrid");
    if ( strlen(grid_info.filename) > 0 )             return 66;

    /* proj_init_info() */
    init_info = proj_init_info("unknowninit");
    if ( strlen(init_info.filename) != 0 )  return 67;

    init_info = proj_init_info("epsg");
    /* Need to allow for "Unknown" until all commonly distributed EPSG-files comes with a metadata section */
    if ( strcmp(init_info.origin, "EPSG") && strcmp(init_info.origin, "Unknown") )    return 69;
    if ( strcmp(init_info.name, "epsg") )      return 68;



    /* test proj_rtodms() and proj_dmstor() */
    if (strcmp("180dN", proj_rtodms(buf, M_PI, 'N', 'S')))
        return 70;

    if (proj_dmstor(&buf[0], NULL) != M_PI)
        return 71;

    if (strcmp("114d35'29.612\"S", proj_rtodms(buf, -2.0, 'N', 'S')))
        return 72;

    /* we can't expect perfect numerical accuracy so testing with a tolerance */
    if (fabs(-2.0 - proj_dmstor(&buf[0], NULL)) > 1e-7)
        return 73;


    /* test proj_derivatives_retrieve() and proj_factors_retrieve() */
    P = proj_create(PJ_DEFAULT_CTX, "+proj=merc");
    a = proj_obs_null;
    a.coo.lp.lam = PJ_TORAD(12);
    a.coo.lp.phi = PJ_TORAD(55);

    derivs = proj_derivatives(P, a.coo.lp);
    if (proj_errno(P))
        return 80; /* derivs not created correctly */

    if ( fabs(derivs.x_l - 1.0)     > 1e-5 )   return 81;
    if ( fabs(derivs.x_p - 0.0)     > 1e-5 )   return 82;
    if ( fabs(derivs.y_l - 0.0)     > 1e-5 )   return 83;
    if ( fabs(derivs.y_p - 1.73959) > 1e-5 )   return 84;


    factors = proj_factors(P, a.coo.lp);
    if (proj_errno(P))
        return 85; /* factors not created correctly */

    /* check a few key characteristics of the Mercator projection */
    if (factors.omega != 0.0)       return 86; /* angular distortion should be 0 */
    if (factors.thetap != M_PI_2)   return 87; /* Meridian/parallel angle should be 90 deg */
    if (factors.conv != 0.0)        return 88; /* meridian convergence should be 0 */


    proj_destroy(P);


    return 0;
}


#endif<|MERGE_RESOLUTION|>--- conflicted
+++ resolved
@@ -452,11 +452,7 @@
     proj_destroy (P);
 
     /* test proj_create_crs_to_crs() */
-<<<<<<< HEAD
-    P = proj_create_crs_to_crs(0, "epsg:25832", "epsg:25833", NULL);
-=======
-    P = proj_create_crs_to_crs(PJ_DEFAULT_CTX, "epsg:25832", "epsg:25833");
->>>>>>> cb335699
+    P = proj_create_crs_to_crs(PJ_DEFAULT_CTX, "epsg:25832", "epsg:25833", NULL);
     if (P==0)
         return 50;
 
@@ -471,11 +467,7 @@
     proj_destroy(P);
 
     /* let's make sure that only entries in init-files results in a usable PJ */
-<<<<<<< HEAD
-    P = proj_create_crs_to_crs(0, "proj=utm +zone=32 +datum=WGS84", "proj=utm +zone=33 +datum=WGS84", NULL);
-=======
-    P = proj_create_crs_to_crs(PJ_DEFAULT_CTX, "proj=utm +zone=32 +datum=WGS84", "proj=utm +zone=33 +datum=WGS84");
->>>>>>> cb335699
+    P = proj_create_crs_to_crs(PJ_DEFAULT_CTX, "proj=utm +zone=32 +datum=WGS84", "proj=utm +zone=33 +datum=WGS84", NULL);
     if (P != 0) {
         proj_destroy(P);
         return 52;
