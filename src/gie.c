/***********************************************************************

       gie - The Geospatial Integrity Investigation Environment

************************************************************************

The Geospatial Integrity Investigation Environment "gie" is a modest
regression testing environment for the PROJ.4 transformation library.

Its primary design goal was to be able to replace those thousands of
lines of regression testing code that are (at time of writing) part
of PROJ.4, while not requiring any other kind of tooling than the same
C compiler already employed for compiling the library.

The basic functionality of the gie command language is implemented
through just 3 command verbs:

OPERATION,     which defines the PROJ.4 operation to test,
ACCEPT,        which defines the input coordinate to read, and
EXPECT,        which defines the result to expect.

E.g:

operation  +proj=utm  +zone=32  +ellps=GRS80
accept     12  55
expect     691_875.632_14   6_098_907.825_05

Note that gie accepts the underscore ("_") as a thousands separator.
It is not required (in fact, it is entirely ignored by the input
routine), but it significantly improves the readability of the very
long strings of numbers typically required in projected coordinates.

By default, gie considers the EXPECTation met, if the result comes to
within 0.5 mm of the expected. This default can be changed using the
TOLERANCE command verb (and yes, I know, linguistically speaking, both
"operation" and "tolerance" are nouns, not verbs). See the first
few hundred lines of the "builtins.gie" test file for more details of
the command verbs available (verbs of both the VERBal and NOUNistic
persuation).

--

But more importantly than being an acronym for "Geospatial Integrity
Investigation Environment", gie were also the initials, user id, and
USGS email address of Gerald Ian Evenden (1935--2016), the geospatial
visionary, who, already in the 1980s, started what was to become the
PROJ.4 of today.

Gerald's clear vision was that map projections are *just special
functions*. Some of them rather complex, most of them of two variables,
but all of them *just special functions*, and not particularly more
special than the sin(), cos(), tan(), and hypot() already available in
the C standard library.

And hence, *they should not be particularly much harder to use*, for a
programmer, than the sin()s, tan()s and hypot()s so readily available.

Gerald's ingenuity also showed in the implementation of the vision,
where he devised a highly comprehensible, yet simple, system of key-value
pairs for parameterising a map projection, and the highly flexible
PJ struct, storing run-time compiled versions of those key-value pairs,
hence making a map projection function call, pj_fwd(PJ, point), as easy
as a traditional function call like hypot(x,y).

While today, we may have more formally well defined metadata systems
(most prominent the OGC WKT representation), nothing comes close being
as easily readable ("human compatible") as Gerald's key-value system.
This system in particular, and the PROJ.4 system in general, was
Gerald's great gift to anyone using and/or communicating about geodata.

It is only reasonable to name a program keeping an eye on the integrity
of the PROJ.4 system in honour of Gerald. So in honour, and hopefully
also in the spirit, of Gerald Ian Evenden (1935--2016), this is the
Geospatial Integrity Investigation Environment.

************************************************************************

Thomas Knudsen, thokn@sdfe.dk, 2017-10-01/2017-10-08

************************************************************************

* Copyright (c) 2017 Thomas Knudsen
* Copyright (c) 2017, SDFE
*
* Permission is hereby granted, free of charge, to any person obtaining a
* copy of this software and associated documentation files (the "Software"),
* to deal in the Software without restriction, including without limitation
* the rights to use, copy, modify, merge, publish, distribute, sublicense,
* and/or sell copies of the Software, and to permit persons to whom the
* Software is furnished to do so, subject to the following conditions:
*
* The above copyright notice and this permission notice shall be included
* in all copies or substantial portions of the Software.
*
* THE SOFTWARE IS PROVIDED "AS IS", WITHOUT WARRANTY OF ANY KIND, EXPRESS
* OR IMPLIED, INCLUDING BUT NOT LIMITED TO THE WARRANTIES OF MERCHANTABILITY,
* FITNESS FOR A PARTICULAR PURPOSE AND NONINFRINGEMENT. IN NO EVENT SHALL
* THE AUTHORS OR COPYRIGHT HOLDERS BE LIABLE FOR ANY CLAIM, DAMAGES OR OTHER
* LIABILITY, WHETHER IN AN ACTION OF CONTRACT, TORT OR OTHERWISE, ARISING
* FROM, OUT OF OR IN CONNECTION WITH THE SOFTWARE OR THE USE OR OTHER
* DEALINGS IN THE SOFTWARE.

***********************************************************************/

#include "optargpm.h"

#include <proj.h>
#include "proj_internal.h"
#include "projects.h"

#include <stdio.h>
#include <stdlib.h>
#include <stdarg.h>

#include <string.h>
#include <ctype.h>

#include <math.h>
#include <errno.h>



/* from proj_strtod.c */
double proj_strtod(const char *str, char **endptr);
double proj_atof(const char *str);

int   main(int argc, char **argv);

static int   process_file (char *fname);
static int   errmsg (int errlev, char *msg, ...);
static int   get_inp (FILE *f, char *inp, int size);
static int   get_cmnd (char *inp, char *cmnd, int len);
static char *get_args (char *inp);
static int   dispatch (char *cmnd, char *args);
static char *column (char *buf, int n);



#define SKIP -1

typedef struct {
    char operation[10000];
    PJ *P;
    PJ_COORD a, b, c, e;
    PJ_DIRECTION dir;
    int verbosity;
    int nargs;
    int op_id;
    int op_ok,    op_ko;
    int total_ok, total_ko;
    int grand_ok, grand_ko;
    double tolerance;
    char *curr_file;
    FILE *fout;
} gie_ctx;

gie_ctx T = {{""}, 0, {{0,0,0,0}}, {{0,0,0,0}}, {{0,0,0,0}}, {{0,0,0,0}}, PJ_FWD, 1,   0,   0,0,0,0,0,0,0,  0.0005, 0, 0};

OPTARGS *o;



size_t tol_lineno = 0;
size_t lineno = 0;
size_t level  = 0;
char delim[] = {"-------------------------------------------------------------------------------\n"};
char DELIM[] = {"===============================================================================\n"};


#define CMDLEN 25000

int nfiles = 0;


static const char usage[] = {
    "--------------------------------------------------------------------------------\n"
    "Usage: %s [-options]... infile...\n"
    "--------------------------------------------------------------------------------\n"
    "Options:\n"
    "--------------------------------------------------------------------------------\n"
    "    -h                Help: print this usage information\n"
    "    -o /path/to/file  Specify output file name\n"
    "    -v                Verbose: Provide non-essential informational output.\n"
    "                      Repeat -v for more verbosity (e.g. -vv)\n"
    "    -q                Quiet: Opposite of verbose. In quiet mode not even errors\n"
    "                      are reported. Only interaction is through the return code\n"
    "                      (0 on success, non-zero indicates number of FAILED tests)\n"
    "--------------------------------------------------------------------------------\n"
    "Long Options:\n"
    "--------------------------------------------------------------------------------\n"
    "    --output          Alias for -o\n"
    "    --verbose         Alias for -v\n"
    "    --help            Alias for -h\n"
    "--------------------------------------------------------------------------------\n"
    "Examples:\n"
    "--------------------------------------------------------------------------------\n"
    "1. Run all tests in file \"corner-cases.gie\", providing much extra information\n"
    "       gie -vvvv corner-cases.gie\n"
    "2. Run all tests in files \"foo\" and \"bar\", providing info on failures only\n"
    "       gie foo bar\n"
    "--------------------------------------------------------------------------------\n"
};

int main (int argc, char **argv) {
    int  i;
    const char *longflags[]  = {"v=verbose", "q=quiet", "h=help", 0};
    const char *longkeys[]   = {"o=output", 0};

    o = opt_parse (argc, argv, "hvq", "o", longflags, longkeys);
    if (0==o)
        return 0;

    if (opt_given (o, "h")) {
        printf (usage, o->progname);
        return 0;
    }



    T.verbosity = opt_given (o, "q");
    if (T.verbosity)
        T.verbosity = -1;
    if (T.verbosity != -1)
        T.verbosity = opt_given (o, "v") + 1;

    T.fout = stdout;
    if (opt_given (o, "o"))
        T.fout = fopen (opt_arg (o, "output"), "rt");
    if (0==T.fout) {
        fprintf (stderr, "%s: Cannot open '%s' for output\n", o->progname, opt_arg (o, "output"));
        free (o);
        return 1;
    }

    if (0==o->fargc) {
        if (T.verbosity==-1)
            return -1;
        fprintf (T.fout, "Nothing to do\n");
        return 0;
    }

    for (i = 0;  i < o->fargc; i++)
        process_file (o->fargv[i]);

    if (T.verbosity > 0) {
        if (o->fargc > 1)
        fprintf (T.fout, "%sGrand total: %d. Success: %d, Failure: %d\n", delim, T.grand_ok+T.grand_ko, T.grand_ok, T.grand_ko);
        fprintf (T.fout, "%s", delim);
    }
    else
        if (T.grand_ko)
            fprintf (T.fout, "Failures: %d", T.grand_ko);

    if (stdout != T.fout)
        fclose (T.fout);

    free (o);
    return T.grand_ko;
}





static int process_file (char *fname) {
    FILE *f;
    char inp[CMDLEN];
    char cmnd[1000];
    char *args;

    lineno = level = 0;
    T.op_ok = T.total_ok = 0;
    T.op_ko = T.total_ko = 0;

    f = fopen (fname, "rt");
    if (0==f) {
        if (T.verbosity > 0) {
            fprintf (T.fout, "%sCannot open spec'd input file '%s' - bye!\n", delim, fname);
            return 2;
        }
        errmsg (2, "Cannot open spec'd input file '%s' - bye!\n", fname);
    }
    if (T.verbosity > 0)
        fprintf (T.fout, "%sReading file '%s'\n", delim, fname);
    T.curr_file = fname;
    while (get_inp(f, inp, CMDLEN)) {
        int len;

        if (feof(f))
            break;
        len = get_cmnd (inp, cmnd, 1000);
        if (len>=999) {
            errmsg (2, "Command verb too long: '%s' - bye!\n", cmnd);
            proj_destroy (T.P);
            T.P = 0;
            return 0;

        }
        args = get_args (inp);
        if (SKIP==dispatch (cmnd, args))
            return proj_destroy (T.P), T.P = 0, 0;
    }
    fclose (f);

    T.grand_ok += T.total_ok;
    T.grand_ko += T.total_ko;
    if (T.verbosity > 0)
    fprintf (T.fout, "%stotal: %2d tests succeeded,  %2d tests %s\n", delim, T.total_ok, T.total_ko, T.total_ko? "FAILED!": "failed.");

    if (level==0)
        return errmsg (-3, "File '%s':Missing 'BEGIN' cmnd - bye!\n", fname);
    if (level && level%2)
        return errmsg (-4, "File '%s':Missing 'END' cmnd - bye!\n", fname);
    return 0;
}


/* return a pointer to the n'th column of buf */
char *column (char *buf, int n) {
    int i;
    if (n <= 0)
        return buf;
    for (i = 0;  i < n;  i++) {
        while (isspace(*buf))
            buf++;
        if (i == n - 1)
            break;
        while ((0 != *buf) && !isspace(*buf))
            buf++;
    }
    return buf;
}



static double strtod_scaled (char *args, double default_scale) {
    double s;
    char *endp = args;
    s = proj_strtod (args, &endp);
    if (args==endp)
        return HUGE_VAL;

    endp = column (args, 2);

    if (0==strcmp(endp, "km"))
        s *= 1000;
    else if (0==strcmp(endp, "m"))
        s *= 1;
    else if (0==strcmp(endp, "dm"))
        s /= 10;
    else if (0==strcmp(endp, "cm"))
        s /= 100;
    else if (0==strcmp(endp, "mm"))
        s /= 1000;
    else if (0==strcmp(endp, "um"))
        s /= 1e6;
    else if (0==strcmp(endp, "nm"))
        s /= 1e9;
    else
        s *= default_scale;
    return s;
}





static int banner (char *args) {
    char dots[] = {"..."}, nodots[] = {""}, *thedots = nodots;
    if (T.total_ko > 0 && T.op_ko==0)
        printf ("\n\n");
    if (strlen(args) > 70)
        thedots = dots;
        fprintf (T.fout, "%s%-70.70s%s\n", delim, args, thedots);
    return 0;
}






static int tolerance (char *args) {
    char *endp = args;
    T.tolerance = strtod_scaled (args, 1);
    if (HUGE_VAL==T.tolerance) {
        T.tolerance = 0.0005;
        return 1;
    }
    return 0;
}


static int direction (char *args) {
    char *endp = args;
    while (isspace (*endp))
        endp++;
    switch (*endp) {
        case 'F':
        case 'f':
        T.dir = PJ_FWD;
            break;
        case 'I':
        case 'i':
        case 'R':
        case 'r':
            T.dir = PJ_INV;
            break;
        default:
            return 1;
    }
    return 0;
}




static void finish_previous_operation (char *args) {
    if (T.verbosity > 1 && T.op_id > 1 && T.op_ok+T.op_ko)
        fprintf (T.fout, "%s     %d tests succeeded,  %d tests %s\n", delim, T.op_ok, T.op_ko, T.op_ko? "FAILED!": "failed.");
    (void) args;
}

static int operation (char *args) {
    T.op_id++;
    strcpy (&(T.operation[0]), args);
    if (T.verbosity > 1) {
        finish_previous_operation (args);
        banner (args);
    }
    /* if (0==T.op_ko)
        printf ("%d\n", (int) tol_lineno); */
    T.op_ok = 0;
    T.op_ko = 0;

    direction ("forward");
    tolerance ("0.5");

    if (T.P)
        proj_destroy (T.P);
    T.P = proj_create (0, args);
    if (0==T.P)
        return errmsg(3, "Invalid operation definition!\n");
    return 0;
}


static PJ_COORD torad_if_needed (PJ *P, PJ_DIRECTION dir, PJ_COORD a) {
    enum pj_io_units u = P->left;
    PJ_COORD c;
    if (dir==PJ_INV)
        u = P->right;
    if (u==PJ_IO_UNITS_CLASSIC || u==PJ_IO_UNITS_METERS)
        return a;

    c.lpz.lam = proj_torad (T.a.lpz.lam);
    c.lpz.phi = proj_torad (T.a.lpz.phi);
    c.v[2] = T.a.v[2];
    c.v[3] = T.a.v[3];

    return c;
}


static int accept (char *args) {
    int n, i;
    char *endp, *prev = args;
    T.a = proj_coord (0,0,0,0);
    n = 4;
    for (i = 0; i < 4; i++) {
        T.a.v[i] = proj_strtod (prev, &endp);
        if (prev==endp) {
            n--;
            T.a.v[i] = 0;
            break;
        }
        prev = endp;
    }
    T.a = torad_if_needed (T.P, T.dir, T.a);
    if (T.verbosity > 3)
        printf ("#  %s", args);
    return 0;
}



static int roundtrip (char *args) {
    int ntrips;
    double d, r, ans;
    char *endp, *endq;
    ans = proj_strtod (args, &endp);
<<<<<<< HEAD
    ntrips = (int) (endp==args? 100: fabs(ans));
    d = strtod_scaled (endp, 1);
    d = d==HUGE_VAL?  T.tolerance:  d;
=======
    ntrips = (int) (ans==HUGE_VAL? 100: fabs(ans));
    d = proj_strtod (endp, &endq);
    d = (endp==endq)?  T.tolerance:  d / 1000;
>>>>>>> a3fa749b
    r = proj_roundtrip (T.P, PJ_FWD, ntrips, T.a);
    if (r > d) {
        if (T.verbosity > -1) {
            if (0==T.op_ko && T.verbosity < 2)
                banner (T.operation);
            fprintf (T.fout, "%s", T.op_ko? "     -----\n": delim);
            fprintf (T.fout, "     FAILURE in %s(%d):\n", opt_strip_path (T.curr_file), (int) lineno);
            fprintf (T.fout, "     roundtrip deviation: %.3f mm, expected: %.3f mm\n", 1000*r, 1000*d);
        }
        T.op_ko++;
        T.total_ko++;
    }
    else {
        T.op_ok++;
        T.total_ok++;
    }

    return 0;
}

static int expect (char *args) {
    double d;
    enum pj_io_units unit;
    char *endp, *prev = args;
    int i;

    T.e     =  proj_coord (0,0,0,0);
    T.b     =  proj_coord (0,0,0,0);
    T.nargs = 4;
    for (i = 0; i < 4; i++) {
        T.e.v[i] = proj_strtod (prev, &endp);
        if (prev==endp) {
            T.nargs--;
            T.e.v[i] = 0;
            break;
        }
        prev = endp;
    }
    T.e = torad_if_needed (T.P, T.dir==PJ_FWD? PJ_INV:PJ_FWD, T.e);

    T.b = proj_trans_coord (T.P, T.dir, T.a);
    T.b = torad_if_needed (T.P, T.dir==PJ_FWD? PJ_INV:PJ_FWD, T.b);

    if (T.nargs < 2) {
        T.op_ko++;
        T.total_ko++;
        if (T.verbosity > -1) {
            if (0==T.op_ko && T.verbosity < 2)
                banner (T.operation);
            fprintf (T.fout, "%s", T.op_ko? "     -----\n": delim);
            fprintf (T.fout, "     FAILURE in %s(%d):\n     Too few args: %s\n", opt_strip_path (T.curr_file), (int) lineno, args);
        }
     return 1;
    }

    unit = T.dir==PJ_FWD? T.P->right: T.P->left;
    if (PJ_IO_UNITS_CLASSIC==unit)
        unit = PJ_IO_UNITS_METERS;

    if (unit==PJ_IO_UNITS_RADIANS)
        d = proj_lp_dist (T.P, T.b.lp, T.e.lp);
    else
        d = proj_xyz_dist (T.b.xyz, T.e.xyz);

    if (d > T.tolerance) {
        if (d > 1e6)
            d = 999999.999999;
        if (T.verbosity > -1) {
            if (0==T.op_ko && T.verbosity < 2)
                banner (T.operation);
            fprintf (T.fout, "%s", T.op_ko? "     -----\n": delim);

            fprintf (T.fout, "     FAILURE in %s(%d):\n", opt_strip_path (T.curr_file), (int) lineno);
            fprintf (T.fout, "     expected: %s\n", args);
            fprintf (T.fout, "     got:      %.9f   %.9f", T.b.xy.x,  T.b.xy.y);
            if (T.nargs > 2)
                fprintf (T.fout, "   %.9f", T.b.xyz.z);
            if (T.nargs > 3)
                fprintf (T.fout, "   %.9f", T.b.xyzt.t);
            fprintf (T.fout, "\n");
            fprintf (T.fout, "     deviation:  %.3f mm,  expected:  %.3f mm\n", 1000*d, 1000*T.tolerance);
        }
        T.op_ko++;
        T.total_ko++;
    }
    else {
        T.op_ok++;
        T.total_ok++;
    }
    return 0;
}






static int verbose (char *args) {
    int i = (int) proj_atof (args);

    /* if -q/--quiet flag has been given, we do nothing */
    if (T.verbosity < 0)
        return 0;

    if (strlen (args))
        T.verbosity = i;
    else
        T.verbosity++;
    return 0;
}

static int comment (char *args) {
    (void) args;
    return 0;
}


static int echo (char *args) {
    fprintf (T.fout, "%s\n", args);
    return 0;
}



static int dispatch (char *cmnd, char *args) {
    if  (0==level%2) {
        if (0==strcmp (cmnd, "BEGIN"))
           level++;
        return 0;
    }
    if  (0==strcmp (cmnd, "OPERATION")) return  operation (args);
    if  (0==strcmp (cmnd, "operation")) return  operation (args);
    if  (0==strcmp (cmnd, "ACCEPT"))    return  accept    (args);
    if  (0==strcmp (cmnd, "accept"))    return  accept    (args);
    if  (0==strcmp (cmnd, "EXPECT"))    return  expect    (args);
    if  (0==strcmp (cmnd, "expect"))    return  expect    (args);
    if  (0==strcmp (cmnd, "ROUNDTRIP")) return  roundtrip (args);
    if  (0==strcmp (cmnd, "roundtrip")) return  roundtrip (args);
    if  (0==strcmp (cmnd, "BANNER"))    return  banner    (args);
    if  (0==strcmp (cmnd, "banner"))    return  banner    (args);
    if  (0==strcmp (cmnd, "VERBOSE"))   return  verbose   (args);
    if  (0==strcmp (cmnd, "verbose"))   return  verbose   (args);
    if  (0==strcmp (cmnd, "DIRECTION")) return  direction (args);
    if  (0==strcmp (cmnd, "direction")) return  direction (args);
    if  (0==strcmp (cmnd, "TOLERANCE")) return  tolerance (args);
    if  (0==strcmp (cmnd, "tolerance")) return  tolerance (args);
    if  (0==strcmp (cmnd, "ECHO"))      return  echo      (args);
    if  (0==strcmp (cmnd, "echo"))      return  echo      (args);
    if  (0==strcmp  (cmnd, "END"))      return          finish_previous_operation (args), level++, 0;
    if  ('#'==cmnd[0])                  return  comment   (args);
    return 0;
}








static int errmsg (int errlev, char *msg, ...) {
    va_list args;
    va_start(args, msg);
    vfprintf(stdout, msg, args);
    va_end(args);
    if (errlev)
        errno = errlev;
    return errlev;
}

#define skipspace(f, c)                           \
    do {                                          \
        while (isspace (c=fgetc(f)) && !feof(f)){ \
            if ('\n'==c) lineno++;                \
        }                                         \
        if (feof(f))                              \
            break;                                \
    } while (ungetc(c, f), 0)

#define skipline(f, c)                            \
    do {                                          \
        while ((c=fgetc(f)) && !feof(f)) {        \
            if ((c=='\r') || (c=='\n'))           \
                break;                            \
        }                                         \
        skipspace (f, c);                         \
    } while (0)


/* skip whitespace at continuation line */
#define continuation(f, buf, c)                   \
    if ((c=='\r')||(c=='\n')) {                   \
        if (c=='\n') lineno++;                    \
        next--;                                   \
        while (isspace (c=fgetc(f)) && !feof(f)); \
    }

static int get_inp (FILE *f, char *inp, int size) {
    char *next;
    int c = 0, esc;
    char *endp = inp + size - 2;

    skipspace (f, c);

    for (c = esc = 0, next = inp; !feof(f); ) {
        c = fgetc(f);
        if (esc) {
            continuation (f, next, c);
            esc = 0;
            /* handle escape sequences here */
            switch (c) {
                case '\\': c = '\\'; break;
                default: (void) c;
            }
        }
        if (c=='\r')
            break;
        if (c=='\n') {
            lineno++;
            break;
        }

        *next++ = (char) c;
        if ('\\'==c)
            esc = 1;
        if (feof(f) || (next==endp))
            break;
    }
    *(next) = 0;
    return (int) strlen(inp);
}

static int get_cmnd (char *inp, char *cmnd, int len) {
    cmnd[0] = 0;
    while (isspace(*inp++));
    inp--;
    while (len-- && !isspace(*inp) && *inp)
        *cmnd++ = *inp++;
    *cmnd = 0;
    return len;
}

static char *get_args (char *inp) {
    char *args = inp;
    while (isspace(*args++))
        if (0==*args)
            return args;
    while (!isspace(*++args))
        if (0==*args)
            return args;
    while (isspace(*args++))
        if (0==*args)
            return args;
    return --args;
}<|MERGE_RESOLUTION|>--- conflicted
+++ resolved
@@ -489,15 +489,9 @@
     double d, r, ans;
     char *endp, *endq;
     ans = proj_strtod (args, &endp);
-<<<<<<< HEAD
     ntrips = (int) (endp==args? 100: fabs(ans));
     d = strtod_scaled (endp, 1);
     d = d==HUGE_VAL?  T.tolerance:  d;
-=======
-    ntrips = (int) (ans==HUGE_VAL? 100: fabs(ans));
-    d = proj_strtod (endp, &endq);
-    d = (endp==endq)?  T.tolerance:  d / 1000;
->>>>>>> a3fa749b
     r = proj_roundtrip (T.P, PJ_FWD, ntrips, T.a);
     if (r > d) {
         if (T.verbosity > -1) {
