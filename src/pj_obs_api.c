/******************************************************************************
 * Project:  PROJ.4
 * Purpose:  Implement a (currently minimalistic) proj API based primarily
 *           on the PJ_OBS generic geodetic data type.
 *
 *           proj thread contexts have not seen widespread use, so one of the
 *           intentions with this new API is to make them less visible on the
 *           API surface: Contexts do not have a life by themselves, they are
 *           visible only through their associated PJs, and the number of
 *           functions supporting them is limited.
 *
 * Author:   Thomas Knudsen,  thokn@sdfe.dk,  2016-06-09/2016-11-06
 *
 ******************************************************************************
 * Copyright (c) 2016, Thomas Knudsen/SDFE
 *
 * Permission is hereby granted, free of charge, to any person obtaining a
 * copy of this software and associated documentation files (the "Software"),
 * to deal in the Software without restriction, including without limitation
 * the rights to use, copy, modify, merge, publish, distribute, sublicense,
 * and/or sell copies of the Software, and to permit persons to whom the
 * Software is furnished to do so, subject to the following conditions:
 *
 * The above copyright notice and this permission notice shall be included
 * in all copies or substantial portions of the Software.
 *
 * THE SOFTWARE IS PROVIDED "AS IS", WITHOUT WARRANTY OF ANY KIND, EXPRESS
 * OR IMPLIED, INCLUDING BUT NOT LIMITED TO THE WARRANTIES OF MERCHANTABILITY,
 * FITNESS FOR A PARTICULAR PURPOSE AND NONINFRINGEMENT. IN NO EVENT SHALL
 * THE AUTHORS OR COPYRIGHT HOLDERS BE LIABLE FOR ANY CLAIM, DAMAGES OR OTHER
 * LIABILITY, WHETHER IN AN ACTION OF CONTRACT, TORT OR OTHERWISE, ARISING
 * FROM, OUT OF OR IN CONNECTION WITH THE SOFTWARE OR THE USE OR OTHER
 * DEALINGS IN THE SOFTWARE.
 *****************************************************************************/
#define PJ_OBS_API_C
#include <proj.h>
#include "proj_internal.h"
#include "projects.h"
#include <geodesic.h>
#include <stddef.h>
#include <errno.h>


/* Initialize PJ_COORD struct */
PJ_COORD proj_coord (double x, double y, double z, double t) {
    PJ_COORD res;
    res.v[0] = x;
    res.v[1] = y;
    res.v[2] = z;
    res.v[3] = t;
    return res;
}

/* Initialize PJ_OBS struct */
PJ_OBS proj_obs (double x, double y, double z, double t, double o, double p, double k, int id, unsigned int flags) {
    PJ_OBS res;
    res.coo.v[0] = x;
    res.coo.v[1] = y;
    res.coo.v[2] = z;
    res.coo.v[3] = t;
    res.anc.v[0] = o;
    res.anc.v[1] = p;
    res.anc.v[2] = k;
    res.id       = id;
    res.flags    = flags;

    return res;
}



/* Geodesic distance between two points with angular 2D coordinates */
double proj_lp_dist (PJ *P, LP a, LP b) {
    double s12, azi1, azi2;
    /* Note: the geodesic code takes arguments in degrees */
    geod_inverse (P->geod, PJ_TODEG(a.phi), PJ_TODEG(a.lam), PJ_TODEG(b.phi), PJ_TODEG(b.lam), &s12, &azi1, &azi2);
    return s12;
}

/* Euclidean distance between two points with linear 2D coordinates */
double proj_xy_dist (XY a, XY b) {
    return hypot (a.x - b.x, a.y - b.y);
}

/* Euclidean distance between two points with linear 3D coordinates */
double proj_xyz_dist (XYZ a, XYZ b) {
    return hypot (hypot (a.x - b.x, a.y - b.y), a.z - b.z);
}



/* Measure numerical deviation after n roundtrips fwd-inv (or inv-fwd) */
double proj_roundtrip (PJ *P, enum proj_direction direction, int n, PJ_OBS obs) {
    int i;
    PJ_OBS o, u;

    if (0==P)
        return HUGE_VAL;

    if (n < 1) {
        proj_errno_set (P, EINVAL);
        return HUGE_VAL;
    }

    o.coo = obs.coo;

    for (i = 0;  i < n;  i++) {
        switch (direction) {
            case PJ_FWD:
                u  =  pj_fwdobs (o, P);
                o  =  pj_invobs (u, P);
                break;
            case PJ_INV:
                u  =  pj_invobs (o, P);
                o  =  pj_fwdobs (u, P);
                break;
            default:
                proj_errno_set (P, EINVAL);
                return HUGE_VAL;
        }
    }

    return proj_xyz_dist (o.coo.xyz, obs.coo.xyz);
}


/* Apply the transformation P to the coordinate coo */
PJ_OBS proj_trans_obs (PJ *P, enum proj_direction direction, PJ_OBS obs) {
    if (0==P)
        return obs;

    switch (direction) {
        case PJ_FWD:
            return pj_fwdobs (obs, P);
        case PJ_INV:
            return  pj_invobs (obs, P);
        case PJ_IDENT:
            return obs;
        default:
            break;
    }

    proj_errno_set (P, EINVAL);
    return proj_obs_error ();
}



/* Apply the transformation P to the coordinate coo */
PJ_COORD proj_trans_coord (PJ *P, enum proj_direction direction, PJ_COORD coo) {
    if (0==P)
        return coo;

    switch (direction) {
        case PJ_FWD:
            return pj_fwdcoord (coo, P);
        case PJ_INV:
            return  pj_invcoord (coo, P);
        case PJ_IDENT:
            return coo;
        default:
            break;
    }

    proj_errno_set (P, EINVAL);
    return proj_coord_error ();
}



/*************************************************************************************/
size_t proj_transform (
    PJ *P,
    enum proj_direction direction,
    double *x, size_t sx, size_t nx,
    double *y, size_t sy, size_t ny,
    double *z, size_t sz, size_t nz,
    double *t, size_t st, size_t nt
) {
/**************************************************************************************

    Transform a series of coordinates, where the individual coordinate dimension
    may be represented by an array that is either

        1. fully populated
        2. a null pointer and/or a length of zero, which will be treated as a
           fully populated array of zeroes
        3. of length one, i.e. a constant, which will be treated as a fully
           populated array of that constant value

    The strides, sx, sy, sz, st, represent the step length, in bytes, between
    consecutive elements of the corresponding array. This makes it possible for
    proj_transform to handle transformation of a large class of application
    specific data structures, without necessarily understanding the data structure
    format, as in:

        typedef struct {double x, y; int quality_level; char surveyor_name[134];} XYQS;
        XYQS survey[345];
        double height = 23.45;
        PJ *P = {...};
        size_t stride = sizeof (XYQS);
        ...
        proj_transform (
            P, PJ_INV, sizeof(XYQS),
            &(survey[0].x), stride, 345,  (*  We have 345 eastings  *)
            &(survey[0].y), stride, 345,  (*  ...and 345 northings. *)
            &height, 1,                   (*  The height is the constant  23.45 m *)
            0, 0                          (*  and the time is the constant 0.00 s *)
        );

    This is similar to the inner workings of the pj_transform function, but the
    stride functionality has been generalized to work for any size of basic unit,
    not just a fixed number of doubles.

    In most cases, the stride will be identical for x, y,z, and t, since they will
    typically be either individual arrays (stride = sizeof(double)), or strided
    views into an array of application specific data structures (stride = sizeof (...)).

    But in order to support cases where x, y, z, and t come from heterogeneous
    sources, individual strides, sx, sy, sz, st, are used.

    Caveat: Since proj_transform does its work *in place*, this means that even the
    supposedly constants (i.e. length 1 arrays) will return from the call in altered
    state. Hence, remember to reinitialize between repeated calls.

    Return value: Number of transformations completed.

**************************************************************************************/
    PJ_COORD coord = proj_coord_null;
    size_t i, nmin;
    double null_broadcast = 0;
    if (0==P)
        return 0;

    /* ignore lengths of null arrays */
    if (0==x) nx = 0;
    if (0==y) ny = 0;
    if (0==z) nz = 0;
    if (0==t) nt = 0;

    /* and make the nullities point to some real world memory for broadcasting nulls */
    if (0==nx) x = &null_broadcast;
    if (0==ny) y = &null_broadcast;
    if (0==nz) z = &null_broadcast;
    if (0==nt) t = &null_broadcast;

    /* nothing to do? */
    if (0==nx+ny+nz+nt)
        return 0;

    /* arrays of length 1 are constants, which we broadcast along the longer arrays */
    /* so we need to find the length of the shortest non-unity array to figure out  */
    /* how many coordinate pairs we must transform */
    nmin = (nx > 1)? nx: (ny > 1)? ny: (nz > 1)? nz: (nt > 1)? nt: 1;
    if ((nx > 1) && (nx < nmin))  nmin = nx;
    if ((ny > 1) && (ny < nmin))  nmin = ny;
    if ((nz > 1) && (nz < nmin))  nmin = nz;
    if ((nt > 1) && (nt < nmin))  nmin = nt;

    /* Check validity of direction flag */
    switch (direction) {
        case PJ_FWD:
        case PJ_INV:
            break;
        case PJ_IDENT:
            return nmin;
        default:
            proj_errno_set (P, EINVAL);
            return 0;
    }

    /* Arrays of length==0 are broadcast as the constant 0               */
    /* Arrays of length==1 are broadcast as their single value           */
    /* Arrays of length >1 are iterated over (for the first nmin values) */
    /* The slightly convolved incremental indexing is used due           */
    /* to the stride, which may be any size supported by the platform    */
    for (i = 0;  i < nmin;  i++) {
        coord.xyzt.x = *x;
        coord.xyzt.y = *y;
        coord.xyzt.z = *z;
        coord.xyzt.t = *t;

        if (PJ_FWD==direction)
            coord = pj_fwdcoord (coord, P);
        else
            coord = pj_invcoord (coord, P);

        /* in all full length cases, we overwrite the input with the output */
        if (nx > 1)  {
            *x = coord.xyzt.x;
            x =  (double *) ( ((char *) x) + sx);
        }
        if (ny > 1)  {
            *y = coord.xyzt.y;
            y =  (double *) ( ((char *) y) + sy);
        }
        if (nz > 1)  {
            *z = coord.xyzt.z;
            z =  (double *) ( ((char *) z) + sz);
        }
        if (nt > 1)  {
            *t = coord.xyzt.t;
            t =  (double *) ( ((char *) t) + st);
        }
    }
    /* Last time around, we update the length 1 cases with their transformed alter egos */
    /* ... or would we rather not? Then what about the nmin==1 case?                    */
    /* perhaps signalling the non-array case by setting all strides to 0?               */
    if (nx==1)
        *x = coord.xyzt.x;
    if (ny==1)
        *y = coord.xyzt.y;
    if (nz==1)
        *z = coord.xyzt.z;
    if (nt==1)
        *t = coord.xyzt.t;

    return i;
}

/*****************************************************************************/
int proj_transform_obs (PJ *P, enum proj_direction direction, size_t n, PJ_OBS *obs) {
/******************************************************************************
    Batch transform an array of PJ_OBS.

    Returns 0 if all observations are transformed without error, otherwise
    returns error number.
******************************************************************************/
    size_t i;
    for (i=0; i<n; i++) {
        obs[i] = proj_trans_obs(P, direction, obs[i]);
        if (proj_errno(P))
            return proj_errno(P);
    }

    return 0;
}

/*****************************************************************************/
int proj_transform_coord (PJ *P, enum proj_direction direction, size_t n, PJ_COORD *coord) {
/******************************************************************************
    Batch transform an array of PJ_COORD.

    Returns 0 if all coordinates are transformed without error, otherwise
    returns error number.
******************************************************************************/
    size_t i;
    for (i=0; i<n; i++) {
        coord[i] = proj_trans_coord(P, direction, coord[i]);
        if (proj_errno(P))
            return proj_errno(P);
    }

    return 0;
}



PJ *proj_create (PJ_CONTEXT *ctx, const char *definition) {
    if (0==ctx)
        ctx = pj_get_default_ctx ();
    return pj_init_plus_ctx (ctx, definition);
}

PJ *proj_create_argv (PJ_CONTEXT *ctx, int argc, char **argv) {
    if (0==ctx)
        ctx = pj_get_default_ctx ();
    return pj_init_ctx (ctx, argc, argv);
}

/*****************************************************************************/
PJ  *proj_create_crs_to_crs (PJ_CONTEXT *ctx, const char *srid_from, const char *srid_to) {
/******************************************************************************
    Create a transformation pipeline between two known coordinate reference
    systems.

    srid_from and srid_to should be the value part of a +init=... parameter
    set, i.e. "epsg:25833" or "IGNF:AMST63". Any projection definition that is
    can be found in a init-file in PROJ_LIB is a valid input to this function.

    For now the function mimics the cs2cs app: An input and an output CRS is
    given and coordinates are transformed via a hub datum (WGS84). This
    transformation strategy is referred to as "early-binding" by the EPSG. The
    function can be extended to support "late-binding" transformations in the
    future without affecting users of the function.

    Example call:

        PJ *P = proj_create_crs_to_crs(0, "epsg:25832", "epsg:25833");

******************************************************************************/
    PJ *P;
    char buffer[512];

    strcpy(buffer, "+proj=pipeline +step +init=");
    strncat(buffer, srid_from, 512-strlen(buffer));
    strncat(buffer, " +inv +step +init=", 512-strlen(buffer));
    strncat(buffer, srid_to, 512-strlen(buffer));

    P = proj_create(ctx, buffer);

    return P;
}

PJ *proj_destroy (PJ *P) {
    pj_free (P);
    return 0;
}

/* For now, if PJ itself is clean, we return the thread local error level. */
/* This may change as OBS_API error reporting matures */
int proj_errno (PJ *P) {
    if (0==P)
        return pj_ctx_get_errno (pj_get_default_ctx ());
    if (0 != P->last_errno)
        return P->last_errno;
    return pj_ctx_get_errno (pj_get_ctx (P));
}

/*****************************************************************************/
void proj_errno_set (PJ *P, int err) {
/******************************************************************************
    Sets errno in the PJ, and bubbles it up to the context and pj_errno levels
    through the low level pj_ctx interface.
******************************************************************************/
    if (0==P) {
        errno = EINVAL;
        return;
    }

    /* Use proj_errno_reset to explicitly clear the error status */
    if (0==err)
        return;

    /* set local error level */
    P->last_errno = err;
    /* and let it bubble up */
    proj_context_errno_set (pj_get_ctx (P), err);
    errno = err;
    return;
}

/*****************************************************************************/
void proj_errno_restore (PJ *P, int err) {
/******************************************************************************
    Reduce some mental impedance in the canonical reset/restore use case:
    Basically, proj_errno_restore() is a synonym for proj_errno_set(),
    but the use cases are very different (_set: indicate an error to higher
    level user code, _restore: pass previously set error indicators in case
    of no errors at this level).

    Hence, although the inner working is identical, we provide both options,
    to avoid some rather confusing real world code.

    See usage example under proj_errno_reset ()
******************************************************************************/
    proj_errno_set (P, err);
}

/*****************************************************************************/
int proj_errno_reset (PJ *P) {
/******************************************************************************
    Clears errno in the PJ, and bubbles it up to the context and
    pj_errno levels through the low level pj_ctx interface.

    Returns the previous value of the errno, for convenient reset/restore
    operations:

    void foo (PJ *P) {
        int last_errno = proj_errno_reset (P);

        do_something_with_P (P);

        (* failure - keep latest error status *)
        if (proj_errno(P))
            return;
        (* success - restore previous error status *)
        proj_errno_restore (P, last_errno);
        return;
    }
******************************************************************************/
    int last_errno;
    if (0==P) {
        errno = EINVAL;
        return EINVAL;
    }
    last_errno = proj_errno (P);

    /* set local error level */
    P->last_errno = 0;
    /* and let it bubble up */
    pj_ctx_set_errno (pj_get_ctx (P), 0);
    errno = 0;
    return last_errno;
}


/* Create a new context - or provide a pointer to the default context */
PJ_CONTEXT *proj_context_create (void) {
    return pj_ctx_alloc ();
}


void proj_context_destroy (PJ_CONTEXT *ctx) {
    if (0==ctx)
        return;

    /* Trying to free the default context is a no-op (since it is statically allocated) */
    if (pj_get_default_ctx ()==ctx)
        return;

    pj_ctx_free (ctx);
}


/*****************************************************************************/
PJ_INFO proj_info(void) {
/******************************************************************************
    Basic info about the current instance of the PROJ.4 library.

    Returns PJ_INFO struct. Searchpath member of the struct is truncated to 512
    characters.

******************************************************************************/
    PJ_INFO info;
    const char **paths;
    char *tmpstr;
    int i, n;
    size_t len = 0;

    memset(&info, 0, sizeof(PJ_INFO));

    info.major = PROJ_VERSION_MAJOR;
    info.minor = PROJ_VERSION_MINOR;
    info.patch = PROJ_VERSION_PATCH;

    /* This is a controlled environment, so no risk of sprintf buffer
       overflow. A normal version string is xx.yy.zz which is 8 characters
       long and there is room for 64 bytes in the version string. */
    sprintf(info.version, "%d.%d.%d", info.major, info.minor, info.patch);

    pj_strlcpy(info.release, pj_get_release(), sizeof(info.release));


    /* build search path string */
    tmpstr = getenv("HOME");
    if (tmpstr != NULL) {
        pj_strlcpy(info.searchpath, tmpstr, sizeof(info.searchpath));
    }

    tmpstr = getenv("PROJ_LIB");
    if (tmpstr != NULL) {
        if (strlen(info.searchpath) != 0) {
            /* $HOME already in path */
            strcat(info.searchpath, ";");
            len = strlen(tmpstr);
            strncat(info.searchpath, tmpstr, sizeof(info.searchpath)-len-1);
        } else {
            /* path is empty */
            pj_strlcpy(info.searchpath, tmpstr, sizeof(info.searchpath));
        }
    }

    paths = proj_get_searchpath();
    n = proj_get_path_count();

    for (i=0; i<n; i++) {
        if (strlen(info.searchpath)+strlen(paths[i]) >= 511)
            continue;

        if (strlen(info.searchpath) != 0) {
            strcat(info.searchpath, ";");
            len = strlen(paths[i]);
            strncat(info.searchpath, paths[i], sizeof(info.searchpath)-len-1);
        } else {
            pj_strlcpy(info.searchpath, paths[i], sizeof(info.searchpath));
        }
    }

    return info;
}

<<<<<<< HEAD
/*****************************************************************************/
PJ_PROJ_INFO proj_pj_info(const PJ *P) {
/******************************************************************************
    Basic info about a particular instance of a projection object.

    Returns PJ_PROJ_INFO struct.

******************************************************************************/
    PJ_PROJ_INFO info;
    char *def;

    memset(&info, 0, sizeof(PJ_PROJ_INFO));

    if (!P) {
        return info;
    }

    /* projection id */
    if (pj_param(P->ctx, P->params, "tproj").i)
        pj_strlcpy(info.id, pj_param(P->ctx, P->params, "sproj").s, sizeof(info.id));

    /* projection description */
    pj_strlcpy(info.description, P->descr, sizeof(info.description));

    /* projection definition */
    def = pj_get_def((PJ *)P, 0); /* pj_get_def takes a non-const PJ pointer */
    pj_strlcpy(info.definition, &def[1], sizeof(info.definition)); /* def includes a leading space */
    pj_dealloc(def);

    /* this does not take into account that a pipeline potentially does not */
    /* have an inverse.                                                     */
    info.has_inverse = (P->inv != 0 || P->inv3d != 0 || P->invobs != 0);

    return info;
}


/*****************************************************************************/
PJ_GRID_INFO proj_grid_info(const char *gridname) {
/******************************************************************************
    Information about a named datum grid.

    Returns PJ_GRID_INFO struct.

******************************************************************************/
    PJ_GRID_INFO info;

    /*PJ_CONTEXT *ctx = proj_context_create(); */
    PJ_CONTEXT *ctx = pj_get_default_ctx();
    PJ_GRIDINFO *gridinfo = pj_gridinfo_init(ctx, gridname);
    memset(&info, 0, sizeof(PJ_GRID_INFO));

    /* in case the grid wasn't found */
    if (gridinfo->filename == NULL) {
        pj_gridinfo_free(ctx, gridinfo);
        strcpy(info.format, "missing");
        return info;
    }

    /* name of grid */
    pj_strlcpy(info.gridname, gridname, sizeof(info.gridname));

    /* full path of grid */
    pj_find_file(ctx, gridname, info.filename, sizeof(info.filename));

    /* grid format */
    pj_strlcpy(info.format, gridinfo->format, sizeof(info.format));

    /* grid size */
    info.n_lon = gridinfo->ct->lim.lam;
    info.n_lat = gridinfo->ct->lim.phi;

    /* cell size */
    info.cs_lon = gridinfo->ct->del.lam;
    info.cs_lat = gridinfo->ct->del.phi;

    /* bounds of grid */
    info.lowerleft  = gridinfo->ct->ll;
    info.upperright.lam = info.lowerleft.lam + info.n_lon*info.cs_lon;
    info.upperright.phi = info.lowerleft.phi + info.n_lat*info.cs_lat;

    pj_gridinfo_free(ctx, gridinfo);

    return info;
}

/*****************************************************************************/
PJ_INIT_INFO proj_init_info(const char *initname){
/******************************************************************************
    Information about a named init file.

    Maximum length of initname is 64.

    Returns PJ_INIT_INFO struct.

    If the init file is not found all members of
    the return struct are set to 0. If the init file is found, but it the
    metadata is missing, the value is set to "Unknown".

******************************************************************************/
    int file_found, def_found=0;
    char param[80], key[74];
    paralist *start, *next;
    PJ_INIT_INFO info;
    PJ_CONTEXT *ctx = pj_get_default_ctx();

    memset(&info, 0, sizeof(PJ_INIT_INFO));

    file_found = pj_find_file(ctx, initname, info.filename, sizeof(info.filename));
    if (!file_found || strlen(initname) > 64) {
        return info;
    }

    pj_strlcpy(info.name, initname, sizeof(info.name));
    strcpy(info.origin, "Unknown");
    strcpy(info.version, "Unknown");
    strcpy(info.lastupdate, "Unknown");

    pj_strlcpy(key, initname, 64); /* make room for ":metadata\0" at the end */
    strncat(key, ":metadata", 9);
    strcpy(param, "+init=");
    strncat(param, key, 73);

    start = pj_mkparam(param);
    next = pj_get_init(ctx, &start, start, key, &def_found);

    if (pj_param(ctx, start, "tversion").i) {
        pj_strlcpy(info.version, pj_param(ctx, start, "sversion").s, sizeof(info.version));
    }

    if (pj_param(ctx, start, "torigin").i) {
        pj_strlcpy(info.origin, pj_param(ctx, start, "sorigin").s, sizeof(info.origin));
    }

    if (pj_param(ctx, start, "tlastupdate").i) {
        pj_strlcpy(info.lastupdate, pj_param(ctx, start, "slastupdate").s, sizeof(info.lastupdate));
    }

    for ( ; start; start = next) {
        next = start->next;
        pj_dalloc(start);
    }

   return info;
=======

/*****************************************************************************/
PJ_DERIVS proj_derivatives(const PJ *P, const LP lp) {
/******************************************************************************
    Derivatives of coordinates.

    returns PJ_DERIVS. If unsuccessfull error number is set and the returned
    struct contains NULL data.

******************************************************************************/
    PJ_DERIVS derivs;

    /* casting to struct DERIVS for compatibility reasons */
    if (pj_deriv(lp, 1e-5, (PJ *)P, (struct DERIVS *)&derivs)) {
        /* errno set in pj_derivs */
        memset(&derivs, 0, sizeof(PJ_DERIVS));
    }

    return derivs;
}


/*****************************************************************************/
PJ_FACTORS proj_factors(const PJ *P, const LP lp) {
/******************************************************************************
    Cartographic characteristics at point lp.

    Characteristics include meridian, parallel and areal scales, angular
    distortion, meridian/parallel, meridian convergence and scale error.

    returns PJ_FACTORS. If unsuccessfull error number is set and the returned
    struct contains NULL data.

******************************************************************************/
    PJ_FACTORS factors;

    /* pj_factors rely code being zero */
    factors.code = 0;

    /* casting to struct FACTORS for compatibility reasons */
    if (pj_factors(lp, (PJ *)P, 0.0, (struct FACTORS *)&factors)) {
        /* errno set in pj_factors */
        memset(&factors, 0, sizeof(PJ_FACTORS));
    }

    return factors;
}


/* Release, or free, memory that was retrieved by the above functions */
void *proj_release (void *buffer) {
    return pj_dealloc (buffer);
>>>>>>> 9b3290c0
}


double proj_torad (double angle_in_degrees) { return PJ_TORAD (angle_in_degrees);}
double proj_todeg (double angle_in_radians) { return PJ_TODEG (angle_in_radians);}


double proj_dmstor(const char *is, char **rs) {
    return dmstor(is, rs);
}

char*  proj_rtodms(char *s, double r, int pos, int neg) {
    return rtodms(s, r, pos, neg);
}

<|MERGE_RESOLUTION|>--- conflicted
+++ resolved
@@ -580,7 +580,7 @@
     return info;
 }
 
-<<<<<<< HEAD
+
 /*****************************************************************************/
 PJ_PROJ_INFO proj_pj_info(const PJ *P) {
 /******************************************************************************
@@ -725,7 +725,8 @@
     }
 
    return info;
-=======
+}
+
 
 /*****************************************************************************/
 PJ_DERIVS proj_derivatives(const PJ *P, const LP lp) {
@@ -775,13 +776,6 @@
 }
 
 
-/* Release, or free, memory that was retrieved by the above functions */
-void *proj_release (void *buffer) {
-    return pj_dealloc (buffer);
->>>>>>> 9b3290c0
-}
-
-
 double proj_torad (double angle_in_degrees) { return PJ_TORAD (angle_in_degrees);}
 double proj_todeg (double angle_in_radians) { return PJ_TODEG (angle_in_radians);}
 
