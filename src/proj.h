/******************************************************************************
 * Project:  PROJ.4
 * Purpose:  Revised, experimental API for PROJ.4, intended as the foundation
 *           for added geodetic functionality.
 *
 *           The original proj API (defined in projects.h) has grown organically
 *           over the years, but it has also grown somewhat messy.
 *
 *           The same has happened with the newer high level API (defined in
 *           proj_api.h): To support various historical objectives, proj_api.h
 *           contains a rather complex combination of conditional defines and
 *           typedefs. Probably for good (historical) reasons, which are not
 *           always evident from today's perspective.
 *
 *           This is an evolving attempt at creating a re-rationalized API
 *           with primary design goals focused on sanitizing the namespaces.
 *           Hence, all symbols exposed are being moved to the proj_ namespace,
 *           while all data types are being moved to the PJ_ namespace.
 *
 *           Please note that this API is *orthogonal* to  the previous APIs:
 *           Apart from some inclusion guards, projects.h and proj_api.h are not
 *           touched - if you do not include proj.h, the projects and proj_api
 *           APIs should work as they always have.
 *
 *           A few implementation details:
 *
 *           Apart from the namespacing efforts, I'm trying to eliminate three
 *           proj_api elements, which I have found especially confusing.
 *
 *           FIRST and foremost, I try to avoid typedef'ing away pointer
 *           semantics. I agree that it can be occasionally useful, but I
 *           prefer having the pointer nature of function arguments being
 *           explicitly visible.
 *
 *           Hence, projCtx has been replaced by PJ_CONTEXT *.
 *           and    projPJ  has been replaced by PJ *
 *
 *           SECOND, I try to eliminate cases of information hiding implemented
 *           by redefining data types to void pointers.
 *
 *           I prefer using a combination of forward declarations and typedefs.
 *           Hence:
 *               typedef void *projCtx;
 *           Has been replaced by:
 *               struct projCtx_t;
 *               typedef struct projCtx_t PJ_CONTEXT;
 *           This makes it possible for the calling program to know that the
 *           PJ_CONTEXT data type exists, and handle pointers to that data type
 *           without having any idea about its internals.
 *
 *           (obviously, in this example, struct projCtx_t should also be
 *           renamed struct pj_ctx some day, but for backwards compatibility
 *           it remains as-is for now).
 *
 *           THIRD, I try to eliminate implicit type punning. Hence this API
 *           introduces the PJ_OBS ("observation") data type, for generic
 *           coordinate and handling of ancillary data.
 *
 *           It includes the PJ_COORD and PJ_TRIPLET unions making it possible
 *           to make explicit the previously used "implicit type punning", where
 *           a XY is turned into a LP by re#defining both as UV, behind the back
 *           of the user.
 *
 *           The PJ_COORD union is used for storing 1D, 2D, 3D and 4D coordinates.
 *           The PJ_TRIPLET union is used for storing any set of up to 3 related
 *           observations. At the application code level, the names of these
 *           unions will usually not be used - they will only be accessed via
 *           their tag names in the PJ_OBS data type.
 *
 *           The bare essentials API presented here follows the PROJ.4
 *           convention of sailing the coordinate to be reprojected, up on
 *           the stack ("call by value"), and symmetrically returning the
 *           result on the stack. Although the PJ_OBS object is 4 times
 *           as large as the traditional XY and LP objects, timing results
 *           have shown the overhead to be very reasonable.
 *
 *           Contexts and thread safety
 *           --------------------------
 *
 *           After a year of experiments (and previous experience from the
 *           trlib transformation library) it has become clear that the
 *           context subsystem is unavoidable in a multi-threaded world.
 *           Hence, instead of hiding it away, we move it into the limelight,
 *           highly recommending (but not formally requiring) the bracketing
 *           with calls to proj_context_create(...)/proj_context_destroy() of
 *           any code block calling PROJ.4 functions.
 *
 *           Legacy single threaded code need not do anything, but *may*
 *           implement a bit of future compatibility by using the backward
 *           compatible call proj_context_create(0), which will not create
 *           a new context, but simply provide a pointer to the default one.
 *
 *           See pj_obs_api_test.c for an example of how to use the API.
 *
 * Author:   Thomas Knudsen, <thokn@sdfe.dk>
 *           Benefitting from a large number of comments and suggestions
 *           by (primarily) Kristian Evers and Even Rouault.
 *
 ******************************************************************************
 * Copyright (c) 2016, 2017, Thomas Knudsen / SDFE
 *
 * Permission is hereby granted, free of charge, to any person obtaining a
 * copy of this software and associated documentation files (the "Software"),
 * to deal in the Software without restriction, including without limitation
 * the rights to use, copy, modify, merge, publish, distribute, sublicense,
 * and/or sell copies of the Software, and to permit persons to whom the
 * Software is furnished to do so, subject to the following conditions:
 *
 * The above copyright notice and this permission notice shall be included
 * in all copies or substantial portions of the Software.
 *
 * THE SOFTWARE IS PROVIDED "AS IS", WITHOUT WARRANTY OF ANY KIND, EXPRESS
 * OR IMPLIED, INCLUDING BUT NOT LIMITED TO THE WARRANTIES OF MERCHANTABILITY,
 * FITNESS FOR A PARTICULAR PURPOSE AND NONINFRINGEMENT. IN NO COORD SHALL
 * THE AUTHORS OR COPYRIGHT HOLDERS BE LIABLE FOR ANY CLAIM, DAMAGES OR OTHER
 * LIABILITY, WHETHER IN AN ACTION OF CONTRACT, TORT OR OTHERWISE, ARISING
 * FROM, OUT OF OR IN CONNECTION WITH THE SOFTWARE OR THE USE OR OTHER
 * DEALINGS IN THE SOFTWARE.
 *****************************************************************************/
/*
#ifdef _MSC_VER
#ifndef _USE_MATH_DEFINES
#define _USE_MATH_DEFINES
#endif
#endif
#include <math.h>    For M_PI */
#include <stddef.h>  /* For size_t */


#ifdef PROJECTS_H
#error proj.h must be included before projects.h
#endif
#ifdef PROJ_API_H
#error proj.h must be included before proj_api.h
#endif

#ifndef PROJ_H
#define PROJ_H
#ifdef __cplusplus
extern "C" {
#endif

/************************************************************************
    These version numbers should be updated with every release!
    The format of PJ_VERSION is

    * Before version 4.10.0: PJ_VERSION=MNP
      where M, N, and P are the major, minor, and patch numbers;
      e.g., PJ_VERSION=493 for version 4.9.3.

    * Version 4.10.0 and later: PJ_VERSION=MMMNNNPP later
      where MMM, NNN, PP are the major, minor, and patch numbers.
      The minor and patch numbers are padded with leading zeros if
      necessary);
      e.g., PJ_VERSION=401000 for version 4.10.0.
************************************************************************/
#define PROJ_VERSION_MAJOR 10
#define PROJ_VERSION_MINOR 0
#define PROJ_VERSION_PATCH 0

#ifndef PJ_VERSION
#define PJ_VERSION 10##000##00
#endif
#ifndef PROJ_VERSION
#define PROJ_VERSION PJ_VERSION
#endif


extern char const pj_release[]; /* global release id string */

/* first forward declare everything needed */

/* Data type for generic geodetic observations */
struct PJ_OBS;
typedef struct PJ_OBS PJ_OBS;

/* Data type for generic geodetic 3D data */
union PJ_TRIPLET;
typedef union PJ_TRIPLET PJ_TRIPLET;

/* Data type for generic geodetic 3D data plus epoch information */
union PJ_COORD;
typedef union PJ_COORD PJ_COORD;

struct DERIVS;
typedef struct DERIVS PJ_DERIVS;

struct FACTORS;
typedef struct FACTORS PJ_FACTORS;

/* Data type for projection/transformation information */
struct PJconsts;
typedef struct PJconsts PJ;         /* the PJ object herself */

/* Data type for library level information */
struct PJ_INFO;
typedef struct PJ_INFO PJ_INFO;

struct PJ_PROJ_INFO;
typedef struct PJ_PROJ_INFO PJ_PROJ_INFO;

struct PJ_GRID_INFO;
typedef struct PJ_GRID_INFO PJ_GRID_INFO;

struct PJ_INIT_INFO;
typedef struct PJ_INIT_INFO PJ_INIT_INFO;

/* Data types for list of operations, ellipsoids, datums and units used in PROJ.4 */
struct PJ_LIST;
typedef struct PJ_LIST PJ_OPERATIONS;

struct PJ_ELLPS;
typedef struct PJ_ELLPS PJ_ELLPS;

struct PJ_DATUMS;
typedef struct PJ_DATUMS PJ_DATUMS;

struct PJ_UNITS;
typedef struct PJ_UNITS PJ_UNITS;

struct PJ_PRIME_MERIDIANS;
typedef struct PJ_PRIME_MERIDIANS PJ_PRIME_MERIDIANS;


/* Omega, Phi, Kappa: Rotations */
typedef struct {double o, p, k;}  PJ_OPK;

/* Easting, Northing, and some kind of height (orthometric or ellipsoidal) */
typedef struct {double e, n, h;}  PJ_ENH;

/* Geodetic spatiotemporal coordinate types */
typedef struct { double   x,   y,  z, t; }  PJ_XYZT;
typedef struct { double   e,   n,  h, t; }  PJ_ENHT;
typedef struct { double   u,   v,  w, t; }  PJ_UVWT;
typedef struct { double lam, phi,  z, t; }  PJ_LPZT;

/* Classic proj.4 pair/triplet types */
typedef struct { double   u,   v; }  UV;
typedef struct { double   x,   y; }  XY;
typedef struct { double lam, phi; }  LP;

typedef struct { double   x,   y,  z; }  XYZ;
typedef struct { double   u,   v,  w; }  UVW;
typedef struct { double lam, phi,  z; }  LPZ;

/* Ancillary pairs and triplets for geodetic computations */

/* easting and northing */
typedef struct { double   e, n; }  PJ_EN;

/* Degrees, minutes, and seconds */
typedef struct { double d, m,  s; }  PJ_DMS;

/* Geoid undulation (N) and deflections of the vertical (eta, zeta) */
typedef struct { double   e,  z, N; }  PJ_EZN;

/* Ellipsoidal parameters */
typedef struct { double   a,   f; }  PJ_AF;

/* Avoid preprocessor renaming and implicit type-punning: Use unions to make it explicit */
union PJ_COORD {
    PJ_XYZT xyzt;
    PJ_UVWT uvwt;
    PJ_ENHT enht;
    PJ_LPZT lpzt;
    PJ_ENH  enh;
    PJ_EN   en;
    double v[4]; /* It's just a vector */
    XYZ  xyz;
    UVW  uvw;
    LPZ  lpz;
    XY   xy;
    UV   uv;
    LP   lp;
};

union PJ_TRIPLET {
    PJ_OPK  opk;
    PJ_ENH  enh;
    PJ_EZN  ezn;
    PJ_DMS  dms;
    double v[3]; /* It's just a vector */
    XYZ    xyz;
    LPZ    lpz;
    UVW    uvw;
    XY     xy;
    LP     lp;
    UV     uv;
    PJ_AF  af;
};

union PJ_PAIR {
    XY     xy;
    LP     lp;
    UV     uv;
    PJ_AF  af;
    PJ_EN  en;
    double v[2]; /* Yes - It's really just a vector! */
};

struct PJ_OBS {
    PJ_COORD coo;        /* coordinate data */
    PJ_TRIPLET anc;      /* ancillary data */
    int id;              /* integer ancillary data - e.g. observation number, EPSG code... */
    unsigned int flags;  /* additional data, intended for flags */
};

#define PJ_IS_ANAL_XL_YL 01    /* derivatives of lon analytic */
#define PJ_IS_ANAL_XP_YP 02    /* derivatives of lat analytic */
#define PJ_IS_ANAL_HK    04    /* h and k analytic */
#define PJ_IS_ANAL_CONV 010    /* convergence analytic */

struct PJ_INFO {
    char        release[64];        /* Release info. Version + date         */
    char        version[64];        /* Full version number                  */
    int         major;              /* Major release number                 */
    int         minor;              /* Minor release number                 */
    int         patch;              /* Patch level                          */
    char        searchpath[512];    /* Paths where init and grid files are  */
                                    /* looked for. Paths are separated by   */
                                    /* semi-colons.                         */
};

struct PJ_PROJ_INFO {
    char        id[16];             /* Name of the projection in question                       */
    char        description[128];   /* Description of the projection                            */
    char        definition[512];    /* Projection definition                                    */
    int         has_inverse;        /* 1 if an inverse mapping exists, 0 otherwise              */
    double      accuracy;           /* Expected accuracy of the transformation. -1 if unknown.  */
};

struct PJ_GRID_INFO {
    char        gridname[32];       /* name of grid                         */
    char        filename[260];      /* full path to grid                    */
    char        format[8];          /* file format of grid                  */
    LP          lowerleft;          /* Coordinates of lower left corner     */
    LP          upperright;         /* Coordinates of upper right corner    */
    int         n_lon, n_lat;       /* Grid size                            */
    double      cs_lon, cs_lat;     /* Cell size of grid                    */
};

struct PJ_INIT_INFO {
    char        name[32];           /* name of init file                        */
    char        filename[260];      /* full path to the init file.              */
    char        version[32];        /* version of the init file                 */
    char        origin[32];         /* origin of the file, e.g. EPSG            */
    char        lastupdate[16];     /* Date of last update in YYYY-MM-DD format */
};



/* The context type - properly namespaced synonym for projCtx */
struct projCtx_t;
typedef struct projCtx_t PJ_CONTEXT;

/* A P I */


/* Functionality for handling thread contexts */
#define PJ_DEFAULT_CTX 0
PJ_CONTEXT *proj_context_create (void);
PJ_CONTEXT *proj_context_destroy (PJ_CONTEXT *ctx);



/* Manage the transformation definition object PJ */
PJ  *proj_create (PJ_CONTEXT *ctx, const char *definition);
PJ  *proj_create_argv (PJ_CONTEXT *ctx, int argc, char **argv);
PJ  *proj_create_crs_to_crs(PJ_CONTEXT *ctx, const char *srid_from, const char *srid_to);
PJ  *proj_destroy (PJ *P);


/* Apply transformation to observation - in forward or inverse direction */
enum PJ_DIRECTION {
    PJ_FWD   =  1,   /* Forward    */
    PJ_IDENT =  0,   /* Do nothing */
    PJ_INV   = -1    /* Inverse    */
};
typedef enum PJ_DIRECTION PJ_DIRECTION;

PJ_OBS   proj_trans_obs   (PJ *P, PJ_DIRECTION direction, PJ_OBS obs);
PJ_COORD proj_trans_coord (PJ *P, PJ_DIRECTION direction, PJ_COORD coord);


size_t proj_transform (
    PJ *P,
    PJ_DIRECTION direction,
    double *x, size_t sx, size_t nx,
    double *y, size_t sy, size_t ny,
    double *z, size_t sz, size_t nz,
    double *t, size_t st, size_t nt
);

int proj_transform_obs   (PJ *P, PJ_DIRECTION direction, size_t n, PJ_OBS *obs);
int proj_transform_coord (PJ *P, PJ_DIRECTION direction, size_t n, PJ_COORD *coord);

/* Initializers */
PJ_COORD proj_coord (double x, double y, double z, double t);
PJ_OBS   proj_obs   (double x, double y, double z, double t, double o, double p, double k, int id, unsigned int flags);

/* Measure internal consistency - in forward or inverse direction */
double proj_roundtrip (PJ *P, PJ_DIRECTION direction, int n, PJ_OBS obs);

/* Geodesic distance between two points with angular 2D coordinates */
double proj_lp_dist (const PJ *P, LP a, LP b);

/* Euclidean distance between two points with linear 2D coordinates */
double proj_xy_dist (XY a, XY b);

/* Euclidean distance between two points with linear 3D coordinates */
double proj_xyz_dist (XYZ a, XYZ b);


/* Set or read error level */
int  proj_errno (PJ *P);
void proj_errno_set (PJ *P, int err);
int  proj_errno_reset (PJ *P);
void proj_errno_restore (PJ *P, int err);


<<<<<<< HEAD
PJ_DERIVS  proj_derivatives(const PJ *P, const LP lp);
PJ_FACTORS proj_factors(const PJ *P, const LP lp);
=======
PJ_DERIVS  proj_derivatives(PJ *P, const LP lp);
PJ_FACTORS proj_factors(PJ *P, const LP lp);
>>>>>>> 6ea5a3cb

/* Info functions - get information about various PROJ.4 entities */
PJ_INFO      proj_info(void);
PJ_PROJ_INFO proj_pj_info(PJ *P);
PJ_GRID_INFO proj_grid_info(const char *gridname);
PJ_INIT_INFO proj_init_info(const char *initname);

/* List functions: */
/* Get lists of operations, ellipsoids, datums, units and prime meridians. */
PJ_OPERATIONS       *proj_list_operations(void);
PJ_ELLPS            *proj_list_ellps(void);
PJ_DATUMS           *proj_list_datums(void);
PJ_UNITS            *proj_list_units(void);
PJ_PRIME_MERIDIANS  *proj_list_prime_meridians(void);

/* These are trivial, and while occasionaly useful in real code, primarily here to       */
/* simplify demo code, and in acknowledgement of the proj-internal discrepancy between   */
/* angular units expected by classical proj, and by Charles Karney's geodesics subsystem */
double proj_torad (double angle_in_degrees);
double proj_todeg (double angle_in_radians);

double proj_dmstor(const char *is, char **rs);
char*  proj_rtodms(char *s, double r, int pos, int neg);

#ifdef __cplusplus
}
#endif

#endif /* ndef PROJ_H */<|MERGE_RESOLUTION|>--- conflicted
+++ resolved
@@ -418,13 +418,8 @@
 void proj_errno_restore (PJ *P, int err);
 
 
-<<<<<<< HEAD
-PJ_DERIVS  proj_derivatives(const PJ *P, const LP lp);
-PJ_FACTORS proj_factors(const PJ *P, const LP lp);
-=======
 PJ_DERIVS  proj_derivatives(PJ *P, const LP lp);
 PJ_FACTORS proj_factors(PJ *P, const LP lp);
->>>>>>> 6ea5a3cb
 
 /* Info functions - get information about various PROJ.4 entities */
 PJ_INFO      proj_info(void);
