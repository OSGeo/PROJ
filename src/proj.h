--- conflicted
+++ resolved
@@ -428,20 +428,11 @@
 PJ_INIT_INFO proj_init_info(const char *initname);
 
 /* List functions: */
-<<<<<<< HEAD
 /* Get lists of operations, ellipsoids, units and prime meridians. */
-PJ_OPERATIONS       *proj_list_operations(void);
-PJ_ELLPS            *proj_list_ellps(void);
-PJ_UNITS            *proj_list_units(void);
-PJ_PRIME_MERIDIANS  *proj_list_prime_meridians(void);
-=======
-/* Get lists of operations, ellipsoids, datums, units and prime meridians. */
 const PJ_OPERATIONS       *proj_list_operations(void);
 const PJ_ELLPS            *proj_list_ellps(void);
-const PJ_DATUMS           *proj_list_datums(void);
 const PJ_UNITS            *proj_list_units(void);
 const PJ_PRIME_MERIDIANS  *proj_list_prime_meridians(void);
->>>>>>> 6fd60a5a
 
 /* These are trivial, and while occasionaly useful in real code, primarily here to       */
 /* simplify demo code, and in acknowledgement of the proj-internal discrepancy between   */
