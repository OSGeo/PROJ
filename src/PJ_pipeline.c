/*******************************************************************************

                       Transformation pipeline manager

                    Thomas Knudsen, 2016-05-20/2016-11-20

********************************************************************************

    Geodetic transformations are typically organized in a number of
    steps. For example, a datum shift could be carried out through
    these steps:

    1. Convert (latitude, longitude, ellipsoidal height) to
       3D geocentric cartesian coordinates (X, Y, Z)
    2. Transform the (X, Y, Z) coordinates to the new datum, using a
       7 parameter Helmert transformation.
    3. Convert (X, Y, Z) back to (latitude, longitude, ellipsoidal height)

    If the height system used is orthometric, rather than ellipsoidal,
    another step is needed at each end of the process:

    1. Add the local geoid undulation (N) to the orthometric height
       to obtain the ellipsoidal (i.e. geometric) height.
    2. Convert (latitude, longitude, ellipsoidal height) to
       3D geocentric cartesian coordinates (X, Y, Z)
    3. Transform the (X, Y, Z) coordinates to the new datum, using a
       7 parameter Helmert transformation.
    4. Convert (X, Y, Z) back to (latitude, longitude, ellipsoidal height)
    5. Subtract the local geoid undulation (N) from the ellipsoidal height
       to obtain the orthometric height.

    Additional steps can be added for e.g. change of vertical datum, so the
    list can grow fairly long. None of the steps are, however, particularly
    complex, and data flow is strictly from top to bottom.

    Hence, in principle, the first example above could be implemented using
    Unix pipelines:

    cat my_coordinates | geographic_to_xyz | helmert | xyz_to_geographic > my_transformed_coordinates

    in the grand tradition of Software Tools [1].

    The proj pipeline driver implements a similar concept: Stringing together
    a number of steps, feeding the output of one step to the input of the next.

    It is a very powerful concept, that increases the range of relevance of the
    proj.4 system substantially. It is, however, not a particularly intrusive
    addition to the code base: The implementation is by and large completed by
    adding an extra projection called "pipeline" (i.e. this file), which
    handles all business.

    Syntactically, the pipeline system introduces the "+step" keyword (which
    indicates the start of each transformation step), the "+omit_fwd" and
    "+omit_inv" keywords (which indicate that a given transformation step
    should be omitted when the pipeline is executed in forward, resp. inverse
    direction), and reintroduces the +inv keyword (indicating that a given
    transformation step should run in reverse, i.e. forward, when the pipeline
    is executed in inverse direction, and vice versa).

    Hence, the first transformation example above, can be implemented as:

    +proj=pipeline +step proj=cart +step proj=helmert <ARGS> +step proj=cart +inv

    Where <ARGS> indicate the Helmert arguments: 3 translations (+x=..., +y=...,
    +z=...), 3 rotations (+rx=..., +ry=..., +rz=...) and a scale factor (+s=...).
    Following geodetic conventions, the rotations are given in Milliarcseconds,
    and the scale factor is given as parts-per-million.

    [1] B. W. Kernighan & P. J. Plauger: Software tools. Addison-Wesley, 1976, 338 pp.

********************************************************************************

Thomas Knudsen, thokn@sdfe.dk, 2016-05-20

********************************************************************************
* Copyright (c) 2016, Thomas Knudsen / SDFE
*
* Permission is hereby granted, free of charge, to any person obtaining a
* copy of this software and associated documentation files (the "Software"),
* to deal in the Software without restriction, including without limitation
* the rights to use, copy, modify, merge, publish, distribute, sublicense,
* and/or sell copies of the Software, and to permit persons to whom the
* Software is furnished to do so, subject to the following conditions:
*
* The above copyright notice and this permission notice shall be included
* in all copies or substantial portions of the Software.
*
* THE SOFTWARE IS PROVIDED "AS IS", WITHOUT WARRANTY OF ANY KIND, EXPRESS
* OR IMPLIED, INCLUDING BUT NOT LIMITED TO THE WARRANTIES OF MERCHANTABILITY,
* FITNESS FOR A PARTICULAR PURPOSE AND NONINFRINGEMENT. IN NO EVENT SHALL
* THE AUTHORS OR COPYRIGHT HOLDERS BE LIABLE FOR ANY CLAIM, DAMAGES OR OTHER
* LIABILITY, WHETHER IN AN ACTION OF CONTRACT, TORT OR OTHERWISE, ARISING
* FROM, OUT OF OR IN CONNECTION WITH THE SOFTWARE OR THE USE OR OTHER
* DEALINGS IN THE SOFTWARE.
*
********************************************************************************/

#define PJ_LIB__
#include <proj_internal.h>
#include <projects.h>

#include <assert.h>
#include <stddef.h>
#include <errno.h>
PROJ_HEAD(pipeline,         "Transformation pipeline manager");

/* Projection specific elements for the PJ object */
#define PIPELINE_STACK_SIZE 100
struct pj_opaque {
    int reversible;
    int steps;
    int depth;
    int verbose;
    int *reverse_step;
    int *omit_forward;
    int *omit_inverse;
    char **argv;
    char **current_argv;
    PJ_OBS stack[PIPELINE_STACK_SIZE];
    PJ **pipeline;
};


static PJ_OBS pipeline_forward_obs (PJ_OBS, PJ *P);
static PJ_OBS pipeline_reverse_obs (PJ_OBS, PJ *P);
static XYZ    pipeline_forward_3d (LPZ lpz, PJ *P);
static LPZ    pipeline_reverse_3d (XYZ xyz, PJ *P);
static XY     pipeline_forward (LP lpz, PJ *P);
static LP     pipeline_reverse (XY xyz, PJ *P);



/********************************************************************

                  ISOMORPHIC TRANSFORMATIONS

*********************************************************************

    In this context, an isomorphic transformation is a proj PJ
    object returning the same kind of coordinates that it
    receives, i.e. a transformation from angular to angular or
    linear to linear coordinates.

    The degrees-to-radians operation is an example of the former,
    while the latter is typical for most of the datum shift
    operations used in geodesy, e.g. the Helmert 7-parameter shift.

    Isomorphic transformations trips up the pj_inv/pj_fwd
    functions, which try to check input sanity and scale output to
    internal proj units, under the assumption that if input is of
    angular type, then output must be of linear (or vice versa).

    Hence, to avoid having pj_inv/pj_fwd stomping on output (or
    choking on input), we need a way to tell them that they should
    accept whatever is being handed to them.

    The P->left and P->right elements indicate isomorphism.

    For classic proj style projections, they both have the
    value PJ_IO_UNITS_CLASSIC (default initialization), indicating
    that the forward driver expects angular input coordinates, and
    provides linear output coordinates.

    Newer projections may set P->left and P->right to either
    PJ_IO_UNITS_METERS, PJ_IO_UNITS_RADIANS or PJ_IO_UNITS_ANY,
    to indicate their I/O style.

    For the forward driver, left indicates input coordinate
    type, while right indicates output coordinate type.

    For the inverse driver, left indicates output coordinate
    type, while right indicates input coordinate type.

*********************************************************************/




static PJ_OBS pipeline_forward_obs (PJ_OBS point, PJ *P) {
    int i, first_step, last_step;

    first_step = 1;
    last_step  = P->opaque->steps + 1;

    for (i = first_step;  i != last_step;  i++) {
        proj_log_trace (P, "In[%2.2d]: %20.15g %20.15g %20.15g - %20.20s",
            i-first_step, point.coo.xyz.x, point.coo.xyz.y, point.coo.xyz.z,
            P->opaque->pipeline[i]->descr
        );

        if (P->opaque->omit_forward[i])
            continue;
        if (P->opaque->reverse_step[i])
            point = proj_trans_obs (P->opaque->pipeline[i], PJ_INV, point);
        else
            point = proj_trans_obs (P->opaque->pipeline[i], PJ_FWD, point);
        if (P->opaque->depth < PIPELINE_STACK_SIZE)
            P->opaque->stack[P->opaque->depth++] = point;
    }
    proj_log_trace (P, "Out[ ]: %20.15g %20.15g %20.15g", point.coo.xyz.x, point.coo.xyz.y, point.coo.xyz.z);

    P->opaque->depth = 0;    /* Clear the stack */
    return point;
}


static PJ_OBS pipeline_reverse_obs (PJ_OBS point, PJ *P) {
    int i, first_step, last_step;

    first_step = P->opaque->steps;
    last_step  =  0;
    for (i = first_step;  i != last_step;  i--) {
        proj_log_trace (P, "In[%2.2d]: %20.15g %20.15g %20.15g - %.4f %.4f",
            i - 1, point.coo.xyz.x, point.coo.xyz.y, point.coo.xyz.z,
            P->opaque->pipeline[i]->a, P->opaque->pipeline[i]->rf
        );
        if (P->opaque->omit_inverse[i])
            continue;
        if (P->opaque->reverse_step[i])
            point = proj_trans_obs (P->opaque->pipeline[i], PJ_FWD, point);
        else
            point = proj_trans_obs (P->opaque->pipeline[i], PJ_INV, point);
        if (P->opaque->depth < PIPELINE_STACK_SIZE)
            P->opaque->stack[P->opaque->depth++] = point;
    }
    proj_log_trace (P, "Out[ ]: %20.15g %20.15g %20.15g", point.coo.xyz.x, point.coo.xyz.y, point.coo.xyz.z);

    P->opaque->depth = 0;    /* Clear the stack */
    return point;
}


/* Delegate the work to pipeline_forward_obs() */
static XYZ pipeline_forward_3d (LPZ lpz, PJ *P) {
    PJ_OBS point = proj_obs_null;
    point.coo.lpz = lpz;
    point = pipeline_forward_obs (point, P);
    return point.coo.xyz;
}

/* Delegate the work to pipeline_reverse_obs() */
static LPZ pipeline_reverse_3d (XYZ xyz, PJ *P) {
    PJ_OBS point = proj_obs_null;
    point.coo.xyz = xyz;
    point = pipeline_reverse_obs (point, P);
    return point.coo.lpz;
}

static XY pipeline_forward (LP lp, PJ *P) {
    PJ_OBS point = proj_obs_null;
    point.coo.lp = lp;
    point = pipeline_forward_obs (point, P);
    return point.coo.xy;
}

static LP pipeline_reverse (XY xy, PJ *P) {
    PJ_OBS point = proj_obs_null;
    point.coo.xy = xy;
    point = pipeline_reverse_obs (point, P);
    return point.coo.lp;
}

static void freeup(PJ *P) {                                    /* Destructor */
    if (P==0)
        return;
    /* Projection specific deallocation goes here */
    pj_dealloc (P->opaque);
    pj_dealloc (P);
    return;
}


static void *pipeline_freeup (PJ *P, int errlev) {         /* Destructor */
    int i;
    if (0==P)
        return 0;

    if (errlev)
        proj_errno_set (P, errlev);

    if (0==P->opaque)
        return pj_dealloc (P);

    for (i = 0;  i < P->opaque->steps; i++)
        pj_free (P->opaque->pipeline[i+1]);

    pj_dealloc (P->opaque->reverse_step);
    pj_dealloc (P->opaque->omit_forward);
    pj_dealloc (P->opaque->omit_inverse);
    pj_dealloc (P->opaque->argv);
    pj_dealloc (P->opaque->current_argv);
    pj_dealloc (P->opaque->pipeline);

    pj_dealloc (P->opaque);
    return pj_dealloc(P);
}


/* Adapts pipeline_freeup to the format defined for the PJ object */
static void pipeline_freeup_wrapper (PJ *P) {
    pipeline_freeup (P, 0);
    return;
}


static PJ *pj_create_pipeline (PJ *P, size_t steps) {

    /* Room for the pipeline: An array of PJ * with room for sentinels at both ends */
    P->opaque->pipeline = pj_calloc (steps + 2, sizeof(PJ *));
    if (0==P->opaque->pipeline)
        return 0;

    P->opaque->steps = (int)steps;

    P->opaque->reverse_step =  pj_calloc (steps + 2, sizeof(int));
    if (0==P->opaque->reverse_step)
        return 0;

    P->opaque->omit_forward =  pj_calloc (steps + 2, sizeof(int));
    if (0==P->opaque->omit_forward)
        return 0;

    P->opaque->omit_inverse =  pj_calloc (steps + 2, sizeof(int));
    if (0==P->opaque->omit_inverse)
        return 0;

    return P;
}


/* count the number of args in pipeline definition */
static size_t argc_params (paralist *params) {
    size_t argc = 0;
    for (; params != 0; params = params->next)
        argc++;
    return ++argc;  /* one extra for the sentinel */
}

/* Sentinel for argument list */
static char argv_sentinel[] = "step";

/* turn paralist into argc/argv style argument list */
static char **argv_params (paralist *params, size_t argc) {
    char **argv;
    size_t i = 0;
    argv = pj_calloc (argc, sizeof (char *));
    if (0==argv)
        return 0;
    for (; params != 0; params = params->next)
        argv[i++] = params->param;
    argv[i++] = argv_sentinel;
    return argv;
}


PJ *PROJECTION(pipeline) {
    int i, nsteps = 0, argc;
    int i_pipeline = -1, i_first_step = -1, i_current_step;
    char **argv, **current_argv;

    P->fwdobs =  pipeline_forward_obs;
    P->invobs =  pipeline_reverse_obs;
    P->fwd3d  =  pipeline_forward_3d;
    P->inv3d  =  pipeline_reverse_3d;
    P->fwd    =  pipeline_forward;
    P->inv    =  pipeline_reverse;
    P->pfree  =  pipeline_freeup_wrapper;

    P->opaque = pj_calloc (1, sizeof(struct pj_opaque));
    if (0==P->opaque)
        return 0;

    argc = (int)argc_params (P->params);
    P->opaque->argv = argv = argv_params (P->params, argc);
    if (0==argv)
        return pipeline_freeup (P, ENOMEM);

    P->opaque->current_argv = current_argv = pj_calloc (argc, sizeof (char *));
    if (0==current_argv)
        return pipeline_freeup (P, ENOMEM);

    /* Do some syntactical sanity checking */
    for (i = 0;  i < argc;  i++) {
        if (0==strcmp ("step", argv[i])) {
            if (-1==i_pipeline) {
                proj_log_error (P, "Pipeline: +step before +proj=pipeline");
                return pipeline_freeup (P, -50);
            }
            if (0==nsteps)
                i_first_step = i;
            nsteps++;
            continue;
        }

        if (0==strcmp ("proj=pipeline", argv[i])) {
            if (-1 != i_pipeline) {
                proj_log_error (P, "Pipeline: Nesting invalid");
                return pipeline_freeup (P, -50); /* ERROR: nested pipelines */
            }
            i_pipeline = i;
        }
    }
    nsteps--; /* Last instance of +step is just a sentinel */
    P->opaque->steps = nsteps;

    if (-1==i_pipeline)
        return pipeline_freeup (P, -50); /* ERROR: no pipeline def */

    if (0==nsteps)
        return pipeline_freeup (P, -50); /* ERROR: no pipeline def */

    /* Make room for the pipeline and execution indicators */
    if (0==pj_create_pipeline (P, nsteps))
        return pipeline_freeup (P, ENOMEM);

    /* Now loop over all steps, building a new set of arguments for each init */
    for (i_current_step = i_first_step, i = 0;  i < nsteps;  i++) {
        int j;
        int  current_argc = 0;
        PJ     *next_step = 0;

        /* Build a set of setup args for the current step */
        proj_log_trace (P, "Pipeline: Building arg list for step no. %d", i);

        /* First add the step specific args */
        for (j = i_current_step + 1;  0 != strcmp ("step", argv[j]); j++)
            current_argv[current_argc++] = argv[j];

        i_current_step = j;

        /* Then add the global args */
        for (j = i_pipeline + 1;  0 != strcmp ("step", argv[j]); j++)
            current_argv[current_argc++] = argv[j];

        /* Finally handle non-symmetric steps and inverted steps */
        for (j = 0;  j < current_argc; j++) {
            if (0==strcmp("omit_inv", current_argv[j])) {
                P->opaque->omit_inverse[i+1] = 1;
                P->opaque->omit_forward[i+1] = 0;
            }
            if (0==strcmp("omit_fwd", current_argv[j])) {
                P->opaque->omit_inverse[i+1] = 0;
                P->opaque->omit_forward[i+1] = 1;
            }
            if (0==strcmp("inv", current_argv[j]))
                P->opaque->reverse_step[i+1] = 1;
        }

        proj_log_trace (P, "Pipeline: init - %s, %d", current_argv[0], current_argc);
        for (j = 1;  j < current_argc; j++)
            proj_log_trace (P, "    %s", current_argv[j]);

        next_step = pj_init (current_argc, current_argv);
        proj_log_trace (P, "Pipeline: Step %d at %p", i, next_step);
        if (0==next_step) {
            proj_log_error (P, "Pipeline: Bad step definition: %s", current_argv[0]);
            return pipeline_freeup (P, -50); /* ERROR: bad pipeline def */
        }
        P->opaque->pipeline[i+1] = next_step;
        proj_log_trace (P, "Pipeline:    step done");
    }

    proj_log_trace (P, "Pipeline: %d steps built. Determining i/o characteristics", nsteps);

    /* Determine forward input (= reverse output) data type */

    /* First locate the first forward-active pipeline step */
    for (i = 0;  i < nsteps;  i++)
        if (0==P->opaque->omit_forward[i+1])
            break;
    if (i==nsteps) {
        proj_log_error (P, "Pipeline: No forward steps");
        return pipeline_freeup (P, -50);
    }

    if (P->opaque->reverse_step[i + 1])
        P->left = P->opaque->pipeline[i + 1]->right;
    else
        P->left = P->opaque->pipeline[i + 1]->left;

    if (P->left==PJ_IO_UNITS_CLASSIC) {
        if (P->opaque->reverse_step[i + 1])
            P->left = PJ_IO_UNITS_METERS;
        else
            P->left = PJ_IO_UNITS_RADIANS;
    }

    /* Now, correspondingly determine forward output (= reverse input) data type */

    /* First locate the last reverse-active pipeline step */
    for (i = nsteps - 1;  i >= 0;  i--)
        if (0==P->opaque->omit_inverse[i+1])
            break;
    if (i==-1) {
        proj_log_error (P, "Pipeline: No reverse steps");
        return pipeline_freeup (P, -50);
    }

    if (P->opaque->reverse_step[i + 1])
        P->right = P->opaque->pipeline[i + 1]->left;
    else
        P->right = P->opaque->pipeline[i + 1]->right;

    if (P->right==PJ_IO_UNITS_CLASSIC) {
        if (P->opaque->reverse_step[i + 1])
            P->right = PJ_IO_UNITS_RADIANS;
        else
            P->right = PJ_IO_UNITS_METERS;
    }
    proj_log_trace (P, "Pipeline: Units - left: [%s], right: [%s]\n",
        P->left ==PJ_IO_UNITS_RADIANS? "angular": "linear",
        P->right==PJ_IO_UNITS_RADIANS? "angular": "linear");

    return P;
}

#ifndef PJ_SELFTEST
/* selftest stub */
int pj_pipeline_selftest (void) {return 0;}
#else

int pj_pipeline_selftest (void) {
    PJ *P;
    PJ_OBS a, b;
    XY cph_utm32 = {691875.63214,  6098907.82501};
    double dist;

    /* forward-reverse geo->utm->geo */
    P = proj_create (0, "+proj=pipeline +zone=32 +step +proj=utm +ellps=GRS80 +step +proj=utm +ellps=GRS80 +inv");
    if (0==P)
        return 1000;
    /* zero initialize everything, then set (longitude, latitude, height) to (12, 55, 0) */
    a = b = proj_obs_null;
    a.coo.lpz.lam = PJ_TORAD(12);
    a.coo.lpz.phi = PJ_TORAD(55);
    a.coo.lpz.z   = 0;

    /* Forward projection */
    b = proj_trans_obs (P, PJ_FWD, a);
    if (proj_lp_dist (P, a.coo.lp, b.coo.lp) > 1e-4)
        return 1001;

    /* Inverse projection (still same result: pipeline is symmetrical) */
    a = proj_trans_obs (P, PJ_INV, b);
    if (proj_lp_dist (P, a.coo.lp, b.coo.lp) > 1e-4)
        return 1002;

    proj_destroy (P);

    /* And now the back-to-back situation utm->geo->utm */
    P = proj_create (0, "+proj=pipeline +zone=32 +step +proj=utm +ellps=GRS80 +inv +step +proj=utm +ellps=GRS80");
    if (0==P)
        return 2000;

    /* zero initialize everything, then set (easting, northing) to utm(12, 55) */
    a = b = proj_obs_null;
    a.coo.xy = cph_utm32;

    /* Forward projection */
    b = proj_trans_obs (P, PJ_FWD, a);
    if (proj_xy_dist (a.coo.xy, b.coo.xy) > 1e-4)
        return 2001;

    /* Inverse projection */
    a = proj_trans_obs (P, PJ_INV, b);
    if (proj_xy_dist (a.coo.xy, b.coo.xy) > 1e-4)
        return 2001;
    if (proj_xyz_dist (a.coo.xyz, b.coo.xyz) > 1e-4)
        return 2002;

    proj_destroy (P);


    /* Finally testing a corner case: A rather pointless one-step pipeline geo->utm */
    P = proj_create (0, "+proj=pipeline +zone=32 +step +proj=utm +ellps=GRS80 ");
    if (0==P)
        return 3000;


    a = b = proj_obs_null;
    a.coo.lpz.lam = PJ_TORAD(12);
    a.coo.lpz.phi = PJ_TORAD(55);

    /* Forward projection */
    b = proj_trans_obs (P, PJ_FWD, a);
    if (proj_xy_dist (cph_utm32, b.coo.xy) > 1e-4)
        return 3001;

    /* Inverse projection */
    b = proj_trans_obs (P, PJ_INV, b);
    if (proj_lp_dist (P, a.coo.lp, b.coo.lp) > 1e-4)
        return 3002;


    /* Since we use pj_lp_dist to determine success above, we should also test that it works */

    /* Geodesic distance between two points with angular 2D coordinates */
    a.coo.lp.lam = PJ_TORAD(12);
    a.coo.lp.phi = PJ_TORAD(60);
    b.coo.lp.lam = PJ_TORAD(12);
    b.coo.lp.phi = PJ_TORAD(61);
    dist = proj_lp_dist (P, a.coo.lp, b.coo.lp);
    if (fabs (111420.727870234 - dist) > 1e-4)
        return 4001;

    a.coo.lp.lam = PJ_TORAD(12);
    a.coo.lp.phi = PJ_TORAD(0.);
    b.coo.lp.lam = PJ_TORAD(12);
    b.coo.lp.phi = PJ_TORAD(1.);
    dist = proj_lp_dist (P, a.coo.lp, b.coo.lp);
    if (fabs (110574.388554153 - dist) > 1e-4)
        return 4002;

<<<<<<< HEAD
    proj_destroy (P);
=======

    /* test a pipeline with several +init steps */
    P = pj_create(
        "+proj=pipeline "
        "+step +init=epsg:25832 +inv "
        "+step +init=epsg:25833  "
        "+step +init=epsg:25833 +inv "
        "+step +init=epsg:25832 "
    );
    if (0==P)
        return 5000;

    a.coo.xy.x =  700000.0;
    a.coo.xy.y = 6000000.0;

    b = pj_trans(P, PJ_FWD, a);
    dist = pj_xy_dist(a.coo.xy, b.coo.xy);
    if (dist > 1e-7)
        return 5001;


    pj_free (P);
>>>>>>> ee3ec9db
    return 0;
}
#endif<|MERGE_RESOLUTION|>--- conflicted
+++ resolved
@@ -611,9 +611,7 @@
     if (fabs (110574.388554153 - dist) > 1e-4)
         return 4002;
 
-<<<<<<< HEAD
     proj_destroy (P);
-=======
 
     /* test a pipeline with several +init steps */
     P = pj_create(
@@ -635,8 +633,7 @@
         return 5001;
 
 
-    pj_free (P);
->>>>>>> ee3ec9db
+    proj_destroy (P);
     return 0;
 }
 #endif