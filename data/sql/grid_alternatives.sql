--- conflicted
+++ resolved
@@ -1591,100 +1591,110 @@
                               0,
                               'proj-datumgrid-north-america',
                               NULL, NULL, NULL, NULL);
-<<<<<<< HEAD
-=======
- -- Iceland
->>>>>>> 216492df
-
-INSERT INTO grid_alternatives(original_grid_name,
-                              proj_grid_name,
-                              proj_grid_format,
-                              proj_method,
-                              inverse_direction,
-                              package_name,
-                              url, direct_download, open_license, directory)
-<<<<<<< HEAD
+
+INSERT INTO grid_alternatives(original_grid_name,
+                              proj_grid_name,
+                              proj_grid_format,
+                              proj_method,
+                              inverse_direction,
+                              package_name,
+                              url, direct_download, open_license, directory)
                       VALUES ('HT2_0.byn',
                               'HT2_2010v70.gtx',
                               'GTX',
                               'vgridshift',
                               1,
                               'proj-datumgrid-north-america',
-=======
+                              NULL, NULL, NULL, NULL);
+
+INSERT INTO grid_alternatives(original_grid_name,
+                              proj_grid_name,
+                              proj_grid_format,
+                              proj_method,
+                              inverse_direction,
+                              package_name,
+                              url, direct_download, open_license, directory)
+                      VALUES ('CGG2013i08a.byn',
+                              'CGG2013ai08.gtx',
+                              'GTX',
+                              'vgridshift',
+                              1,
+                              'proj-datumgrid-north-america',
+                              NULL, NULL, NULL, NULL);
+
+INSERT INTO grid_alternatives(original_grid_name,
+                              proj_grid_name,
+                              proj_grid_format,
+                              proj_method,
+                              inverse_direction,
+                              package_name,
+                              url, direct_download, open_license, directory)
+                      VALUES ('CGG2013n83a.byn',
+                              'CGG2013an83.gtx',
+                              'GTX',
+                              'vgridshift',
+                              1,
+                              'proj-datumgrid-north-america',
+                              NULL, NULL, NULL, NULL);
+
+INSERT INTO grid_alternatives(original_grid_name,
+                              proj_grid_name,
+                              proj_grid_format,
+                              proj_method,
+                              inverse_direction,
+                              package_name,
+                              url, direct_download, open_license, directory)
+                      VALUES ('CGG2013i83.byn',
+                              'CGG2013i08.gtx',
+                              'GTX',
+                              'vgridshift',
+                              1,
+                              'proj-datumgrid-north-america',
+                              NULL, NULL, NULL, NULL);
+
+INSERT INTO grid_alternatives(original_grid_name,
+                              proj_grid_name,
+                              proj_grid_format,
+                              proj_method,
+                              inverse_direction,
+                              package_name,
+                              url, direct_download, open_license, directory)
+                      VALUES ('CGG2013n83.byn',
+                              'CGG2013n83.gtx',
+                              'GTX',
+                              'vgridshift',
+                              1,
+                              'proj-datumgrid-north-america',
+                              NULL, NULL, NULL, NULL);
+
+ -- Iceland
+
+INSERT INTO grid_alternatives(original_grid_name,
+                              proj_grid_name,
+                              proj_grid_format,
+                              proj_method,
+                              inverse_direction,
+                              package_name,
+                              url, direct_download, open_license, directory)
                       VALUES ('ISN93_ISN2016.gsb',
                               'ISN93_ISN2016.gsb',
                               'NTv2',
                               'hgridshift',
                               0,
                               'proj-datumgrid-europe',
->>>>>>> 216492df
-                              NULL, NULL, NULL, NULL);
-
-INSERT INTO grid_alternatives(original_grid_name,
-                              proj_grid_name,
-                              proj_grid_format,
-                              proj_method,
-                              inverse_direction,
-                              package_name,
-                              url, direct_download, open_license, directory)
-<<<<<<< HEAD
-                      VALUES ('CGG2013i08a.byn',
-                              'CGG2013ai08.gtx',
-                              'GTX',
-                              'vgridshift',
-                              1,
-                              'proj-datumgrid-north-america',
-                              NULL, NULL, NULL, NULL);
-
-INSERT INTO grid_alternatives(original_grid_name,
-                              proj_grid_name,
-                              proj_grid_format,
-                              proj_method,
-                              inverse_direction,
-                              package_name,
-                              url, direct_download, open_license, directory)
-                      VALUES ('CGG2013n83a.byn',
-                              'CGG2013an83.gtx',
-                              'GTX',
-                              'vgridshift',
-                              1,
-                              'proj-datumgrid-north-america',
-                              NULL, NULL, NULL, NULL);
-
-INSERT INTO grid_alternatives(original_grid_name,
-                              proj_grid_name,
-                              proj_grid_format,
-                              proj_method,
-                              inverse_direction,
-                              package_name,
-                              url, direct_download, open_license, directory)
-                      VALUES ('CGG2013i83.byn',
-                              'CGG2013i08.gtx',
-                              'GTX',
-                              'vgridshift',
-                              1,
-                              'proj-datumgrid-north-america',
-                              NULL, NULL, NULL, NULL);
-
-INSERT INTO grid_alternatives(original_grid_name,
-                              proj_grid_name,
-                              proj_grid_format,
-                              proj_method,
-                              inverse_direction,
-                              package_name,
-                              url, direct_download, open_license, directory)
-                      VALUES ('CGG2013n83.byn',
-                              'CGG2013n83.gtx',
-                              'GTX',
-                              'vgridshift',
-                              1,
-                              'proj-datumgrid-north-america',
-=======
+                              NULL, NULL, NULL, NULL);
+
+INSERT INTO grid_alternatives(original_grid_name,
+                              proj_grid_name,
+                              proj_grid_format,
+                              proj_method,
+                              inverse_direction,
+                              package_name,
+                              url, direct_download, open_license, directory)
                       VALUES ('ISN2004_ISN2016.gsb',
                               'ISN2004_ISN2016.gsb',
                               'NTv2',
                               'hgridshift',
                               0,
                               'proj-datumgrid-europe',
->>>>>>> 216492df
                               NULL, NULL, NULL, NULL);