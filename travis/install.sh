#!/bin/bash

set -e

UNAME="$(uname)" || UNAME=""
if test "${UNAME}" = "Linux" ; then
    NPROC=$(nproc);
elif test "${UNAME}" = "Darwin" ; then
    NPROC=$(sysctl -n hw.ncpu);
fi
if test "x${NPROC}" = "x"; then
    NPROC=2;
fi
echo "NPROC=${NPROC}"

# Download grid files
wget http://download.osgeo.org/proj/proj-datumgrid-1.8.zip

# prepare build files
./autogen.sh
TOP_DIR=$PWD

# autoconf build
mkdir build_autoconf
cd build_autoconf
../configure
make dist-all
# Check consistency of generated tarball
TAR_FILENAME=`ls *.tar.gz`
TAR_DIRECTORY=`basename $TAR_FILENAME .tar.gz`
tar xvzf $TAR_FILENAME
cd $TAR_DIRECTORY

# autoconf build from generated tarball
mkdir build_autoconf
cd build_autoconf
if [ -f /usr/lib/jvm/java-7-openjdk-amd64/include/jni.h ]; then
    CXXFLAGS="-I/usr/lib/jvm/java-7-openjdk-amd64/include -I/usr/lib/jvm/java-7-openjdk-amd64/include/linux $CXXFLAGS" ../configure --prefix=/tmp/proj_autoconf_install_from_dist_all --with-jni
else
    ../configure --prefix=/tmp/proj_autoconf_install_from_dist_all
fi
<<<<<<< HEAD
make -j2

if [ "$(uname)" == "Linux" -a -f src/.libs/libproj.so ]; then
    echo "Checking exported symbols..."
    ${TOP_DIR}/scripts/dump_exported_symbols.sh src/.libs/libproj.so > /tmp/got_symbols.txt
    diff -u ${TOP_DIR}/scripts/reference_exported_symbols.txt /tmp/got_symbols.txt || (echo "Difference(s) found in exported symbols. If intended, refresh scripts/reference_exported_symbols.txt with 'scripts/dump_exported_symbols.sh src/.libs/libproj.so > scripts/reference_exported_symbols.txt'"; exit 1)
fi

=======
make -j${NPROC}
>>>>>>> eeda5f7e
make check
make install
find /tmp/proj_autoconf_install_from_dist_all
cd ..

# cmake build from generated tarball
mkdir build_cmake
cd build_cmake
cmake .. -DCMAKE_INSTALL_PREFIX=/tmp/proj_cmake_install
VERBOSE=1 make -j${NPROC}
make install
# The cmake build is not able to generate the null file, so copy it at hand
cp /tmp/proj_autoconf_install_from_dist_all/share/proj/null /tmp/proj_cmake_install/share/proj
PROJ_LIB=/tmp/proj_cmake_install/share/proj ctest
find /tmp/proj_cmake_install
cd ..

# return to root
cd ../..

# Install grid files
(cd data && unzip -o ../proj-datumgrid-1.8.zip)

# autoconf build with grids
mkdir build_autoconf_grids
cd build_autoconf_grids
../configure --prefix=/tmp/proj_autoconf_install_grids
make -j${NPROC}
make check
(cd src && make multistresstest && make test228)
PROJ_LIB=../data src/multistresstest
make install
find /tmp/proj_autoconf_install_grids
cd ..

# There's an issue with the clang on Travis + coverage + cpp code
if [ "$BUILD_NAME" != "linux_clang" ]; then
    # autoconf build with grids and coverage
    if [ $TRAVIS_OS_NAME == "osx" ]; then
        CFLAGS="--coverage" CXXFLAGS="--coverage" ./configure;
    else
        CFLAGS="$CFLAGS --coverage" CXXFLAGS="$CXXCFLAGS --coverage" LDFLAGS="$LDFLAGS -lgcov" ./configure;
    fi
else
    ./configure
fi
make -j${NPROC}
make check

# Rerun tests without grids not included in proj-datumgrid
rm -v data/egm96_15.gtx
make check

if [ "$BUILD_NAME" != "linux_clang" ]; then
    mv src/.libs/*.gc* src
    mv src/conversions/.libs/*.gc* src/conversions
    mv src/iso19111/.libs/*.gc* src/iso19111
    mv src/projections/.libs/*.gc* src/projections
    mv src/transformations/.libs/*.gc* src/transformations
fi<|MERGE_RESOLUTION|>--- conflicted
+++ resolved
@@ -39,8 +39,8 @@
 else
     ../configure --prefix=/tmp/proj_autoconf_install_from_dist_all
 fi
-<<<<<<< HEAD
-make -j2
+
+make -j${NPROC}
 
 if [ "$(uname)" == "Linux" -a -f src/.libs/libproj.so ]; then
     echo "Checking exported symbols..."
@@ -48,9 +48,6 @@
     diff -u ${TOP_DIR}/scripts/reference_exported_symbols.txt /tmp/got_symbols.txt || (echo "Difference(s) found in exported symbols. If intended, refresh scripts/reference_exported_symbols.txt with 'scripts/dump_exported_symbols.sh src/.libs/libproj.so > scripts/reference_exported_symbols.txt'"; exit 1)
 fi
 
-=======
-make -j${NPROC}
->>>>>>> eeda5f7e
 make check
 make install
 find /tmp/proj_autoconf_install_from_dist_all
